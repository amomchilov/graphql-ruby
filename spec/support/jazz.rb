# frozen_string_literal: true

# Here's the "application"
module Jazz
  module Models
    Instrument = Struct.new(:name, :family)
    Ensemble = Struct.new(:name)
    Musician = Struct.new(:name, :favorite_key)
    Key = Struct.new(:root, :sharp, :flat) do
      def self.from_notation(key_str)
        key, sharp_or_flat = key_str.split("")
        sharp = sharp_or_flat == "♯"
        flat = sharp_or_flat == "♭"
        Models::Key.new(key, sharp, flat)
      end

      def to_notation
        "#{root}#{sharp ? "♯" : ""}#{flat ? "♭" : ""}"
      end
    end

    def self.reset
      @data = {
        "Instrument" => [
          Models::Instrument.new("Banjo", :str),
          Models::Instrument.new("Flute", "WOODWIND"),
          Models::Instrument.new("Trumpet", "BRASS"),
          Models::Instrument.new("Piano", "KEYS"),
          Models::Instrument.new("Organ", "KEYS"),
          Models::Instrument.new("Drum Kit", "PERCUSSION"),
        ],
        "Ensemble" => [
          Models::Ensemble.new("Bela Fleck and the Flecktones"),
          Models::Ensemble.new("Robert Glasper Experiment"),
          Models::Ensemble.new("Spinal Tap"),
        ],
        "Musician" => [
          Models::Musician.new("Herbie Hancock", Models::Key.from_notation("B♭")),
        ],
      }
    end

    def self.data
      @data || reset
    end
  end

  class BaseArgument < GraphQL::Schema::Argument
    def initialize(*args, custom: nil, **kwargs)
      @custom = custom
      super(*args, **kwargs)
    end

    def to_graphql
      arg_defn = super
      arg_defn.metadata[:custom] = @custom
      arg_defn
    end
  end

  # A custom field class that supports the `upcase:` option
  class BaseField < GraphQL::Schema::Field
    argument_class BaseArgument
<<<<<<< HEAD

=======
    attr_reader :upcase
>>>>>>> a4b09610
    def initialize(*args, **options, &block)
      @upcase = options.delete(:upcase)
      super(*args, **options, &block)
    end

    def resolve_field(*)
      result = super
      if @upcase && result
        result.upcase
      else
        result
      end
    end

    def resolve(*)
      result = super
      if @upcase && result
        result.upcase
      else
        result
      end
    end
  end

  class BaseObject < GraphQL::Schema::Object
    # Use this overridden field class
    field_class BaseField

    class << self
      def config(key, value)
        configs[key] = value
      end

      def configs
        @configs ||= {}
      end

      def to_graphql
        type_defn = super
        configs.each do |k, v|
          type_defn.metadata[k] = v
        end
        type_defn
      end
    end
  end

  module BaseInterface
    include GraphQL::Schema::Interface
    # Use this overridden field class
    field_class BaseField

    # These methods are available to child interfaces
    definition_methods do
      def upcased_field(*args, **kwargs, &block)
        field(*args, upcase: true, **kwargs, &block)
      end
    end
  end

  class BaseEnumValue < GraphQL::Schema::EnumValue
    def initialize(*args, custom_setting: nil, **kwargs, &block)
      @custom_setting = custom_setting
      super(*args, **kwargs, &block)
    end

    def to_graphql
      enum_value_defn = super
      enum_value_defn.metadata[:custom_setting] = @custom_setting
      enum_value_defn
    end
  end

  class BaseEnum < GraphQL::Schema::Enum
    enum_value_class BaseEnumValue
  end

  # Some arbitrary global ID scheme
  # *Type suffix is removed automatically
  module GloballyIdentifiableType
    include BaseInterface
    description "A fetchable object in the system"
    field(
      name: :id,
      type: ID,
      null: false,
      description: "A unique identifier for this object",
    )
    upcased_field :upcased_id, ID, null: false, method: :id # upcase: true added by helper

    def id
      GloballyIdentifiableType.to_id(@object)
    end

    def self.to_id(object)
      "#{object.class.name.split("::").last}/#{object.name}"
    end

    def self.find(id)
      class_name, object_name = id.split("/")
      Models.data[class_name].find { |obj| obj.name == object_name }
    end
  end

  module NamedEntity
    include BaseInterface
    field :name, String, null: false
  end

  # test field inheritance
  class ObjectWithUpcasedName < BaseObject
    # Test extra arguments:
    field :upcase_name, String, null: false, upcase: true

    def upcase_name
      object.name # upcase is applied by the superclass
    end
  end

  module HasMusicians
    include BaseInterface
    field :musicians, "[Jazz::Musician]", null: false
  end

  # Here's a new-style GraphQL type definition
  class Ensemble < ObjectWithUpcasedName
    # Test string type names
    # This method should override inherited one
    field :name, "String", null: false, method: :overridden_name
    implements GloballyIdentifiableType, NamedEntity, HasMusicians
    description "A group of musicians playing together"
    config :config, :configged
    field :formed_at, String, null: true, hash_key: "formedAtDate"

    def overridden_name
      @object.name.sub("Robert Glasper", "ROBERT GLASPER")
    end

    def self.authorized?(object, context)
      # Spinal Tap is top-secret, don't show it to anyone.
      obj_name = object.is_a?(Hash) ? object[:name] : object.name
      obj_name != "Spinal Tap"
    end
  end

  class Family < BaseEnum
    description "Groups of musical instruments"
    # support string and symbol
    value "STRING", "Makes a sound by vibrating strings", value: :str, custom_setting: 1
    value :WOODWIND, "Makes a sound by vibrating air in a pipe"
    value :BRASS, "Makes a sound by amplifying the sound of buzzing lips"
    value "PERCUSSION", "Makes a sound by hitting something that vibrates"
    value "DIDGERIDOO", "Makes a sound by amplifying the sound of buzzing lips", deprecation_reason: "Merged into BRASS"
    value "KEYS" do
      description "Neither here nor there, really"
    end
  end

  # Lives side-by-side with an old-style definition
  using GraphQL::DeprecatedDSL # for ! and types[]

  class InstrumentType < BaseObject
    implements NamedEntity
    implements GloballyIdentifiableType

    field :upcased_id, ID, null: false

    def upcased_id
      GloballyIdentifiableType.to_id(object).upcase
    end

    field :family, Family, null: false
  end

  class Key < GraphQL::Schema::Scalar
    description "A musical key"
    def self.coerce_input(val, ctx)
      Models::Key.from_notation(val)
    end

    def self.coerce_result(val, ctx)
      val.to_notation
    end
  end

  class RawJson < GraphQL::Schema::Scalar
    def self.coerce_input(val, ctx)
      val
    end

    def self.coerce_result(val, ctx)
      val
    end
  end

  class Musician < BaseObject
    implements GloballyIdentifiableType
    implements NamedEntity
    description "Someone who plays an instrument"
    field :instrument, InstrumentType, null: false do
      description "An object played in order to produce music"
    end
    field :favorite_key, Key, null: true
    # Test lists with nullable members:
    field :inspect_context, [String, null: true], null: false
    field :add_error, String, null: false, extras: [:execution_errors]

    def inspect_context
      [
        @context.custom_method,
        @context[:magic_key],
        @context[:normal_key],
        nil,
      ]
    end

    def add_error(execution_errors:)
      execution_errors.add("this has a path")
      "done"
    end
  end

  # Since this is not a legacy input type, this test can be removed
  class LegacyInputType < GraphQL::Schema::InputObject
    argument :int_value, Int, required: true
  end

  class InspectableInput < GraphQL::Schema::InputObject
    argument :string_value, String, required: true, description: "Test description kwarg"
    argument :nested_input, InspectableInput, required: false
    argument :legacy_input, LegacyInputType, required: false

    def helper_method
      [
        # Context is available in the InputObject
        context[:message],
        # ~~A GraphQL::Query::Arguments instance is available~~ not anymore
        self[:string_value],
        # Legacy inputs have underscored method access too
        legacy_input ? legacy_input.int_value : "-",
        # Access by method call is available
        "(#{nested_input ? nested_input.helper_method : "-"})",
      ].join(", ")
    end
  end

  class InspectableKey < BaseObject
    field :root, String, null: false
    field :is_sharp, Boolean, null: false, method: :sharp
    field :is_flat, Boolean, null: false, method: :flat
  end

  class PerformingAct < GraphQL::Schema::Union
    possible_types Musician, Ensemble

    def self.resolve_type(object, context)
      if object.is_a?(Models::Ensemble)
        Ensemble
      else
        Musician
      end
    end
  end

  class HashKeyTest < BaseObject
    field :falsey, Boolean, null: false
  end

  # Another new-style definition, with method overrides
  class Query < BaseObject
    field :ensembles, [Ensemble], null: false
    field :find, GloballyIdentifiableType, null: true do
      argument :id, ID, required: true
    end
    field :instruments, [InstrumentType], null: false do
      argument :family, Family, required: false
    end
    field :inspect_input, [String], null: false do
      argument :input, InspectableInput, required: true, custom: :ok
    end
    field :inspect_key, InspectableKey, null: false do
      argument :key, Key, required: true
    end
    field :now_playing, PerformingAct, null: false

    def now_playing; Models.data["Ensemble"].first; end

    # For asserting that the object is initialized once:
    field :object_id, Integer, null: false
    field :inspect_context, [String], null: false
    field :hashyEnsemble, Ensemble, null: false

    field :echo_json, RawJson, null: false do
      argument :input, RawJson, required: true
    end

    field :echo_first_json, RawJson, null: false do
      argument :input, [RawJson], required: true
    end

    field :upcase_check_1, String, null: true, method: :upcase_check, extras: [:upcase]
    field :upcase_check_2, String, null: false, upcase: false, method: :upcase_check, extras: [:upcase]
    field :upcase_check_3, String, null: false, upcase: true, method: :upcase_check, extras: [:upcase]
    field :upcase_check_4, String, null: false, upcase: "why not?", method: :upcase_check, extras: [:upcase]
    def upcase_check(upcase:)
      upcase.inspect
    end

    def ensembles
      # Filter out the unauthorized one to avoid an error later
      Models.data["Ensemble"].select { |e| e.name != "Spinal Tap" }
    end

    def find(id:)
      if id == "MagicalSkipId"
        context.skip
      else
        GloballyIdentifiableType.find(id)
      end
    end

    def instruments(family: nil)
      objs = Models.data["Instrument"]
      if family
        objs = objs.select { |i| i.family == family }
      end
      objs
    end

    # This is for testing input object behavior
    def inspect_input(input:)
      [
        input.class.name,
        input.helper_method,
        # Access by method
        input.string_value,
        # Access by key:
        input[:string_value],
        input.key?(:string_value).to_s,
        # ~~Access by legacy key~~ # not anymore
        input[:string_value],
      ]
    end

    def inspect_key(key:)
      key
    end

    def inspect_context
      [
        context.custom_method,
        context[:magic_key],
        context[:normal_key],
      ]
    end

    def hashy_ensemble
      # Both string and symbol keys are supported:

      {
        name: "The Grateful Dead",
        "musicians" => [
          OpenStruct.new(name: "Jerry Garcia"),
        ],
        "formedAtDate" => "May 5, 1965",
      }
    end

    def echo_json(input:)
      input
    end

    def echo_first_json(input:)
      input.first
    end

    field :hash_by_string, HashKeyTest, null: false
    field :hash_by_sym, HashKeyTest, null: false

    def hash_by_string
      {"falsey" => false}
    end

    def hash_by_sym
      {falsey: false}
    end

    field :named_entities, [NamedEntity, null: true], null: false

    def named_entities
      [Models.data["Ensemble"].first, nil]
    end
  end

  class EnsembleInput < GraphQL::Schema::InputObject
    argument :name, String, required: true
  end

  class AddInstrument < GraphQL::Schema::Mutation
    null true
    description "Register a new musical instrument in the database"

    argument :name, String, required: true
    argument :family, Family, required: true

    field :instrument, InstrumentType, null: false
    # This is meaningless, but it's to test the conflict with `Hash#entries`
    field :entries, [InstrumentType], null: false
    # Test `extras` injection

    field :ee, String, null: false
    extras [:execution_errors]

    def resolve(name:, family:, execution_errors:)
      instrument = Jazz::Models::Instrument.new(name, family)
      Jazz::Models.data["Instrument"] << instrument
      {instrument: instrument, entries: Jazz::Models.data["Instrument"], ee: execution_errors.class.name}
    end
  end

  class AddSitar < GraphQL::Schema::RelayClassicMutation
    null true
    description "Get Sitar to musical instrument"

    field :instrument, InstrumentType, null: false

    def resolve
      instrument = Models::Instrument.new("Sitar", :str)
      {instrument: instrument}
    end
  end

  class RenameNamedEntity < GraphQL::Schema::RelayClassicMutation
    argument :named_entity_id, ID, required: true, loads: NamedEntity
    argument :new_name, String, required: true

    field :named_entity, NamedEntity, null: false

    def resolve(named_entity:, new_name:)
      # doesn't actually update the "database"
      dup_named_entity = named_entity.dup
      dup_named_entity.name = new_name

      {
        named_entity: dup_named_entity
      }
    end
  end

  class RenamePerformingAct < GraphQL::Schema::RelayClassicMutation
    argument :performing_act_id, ID, required: true, loads: PerformingAct
    argument :new_name, String, required: true

    field :performing_act, PerformingAct, null: false

    def resolve(performing_act:, new_name:)
      # doesn't actually update the "database"
      dup_performing_act = performing_act.dup
      dup_performing_act.name = new_name

      {
        performing_act: dup_performing_act
      }
    end
  end

  class RenameEnsemble < GraphQL::Schema::RelayClassicMutation
    argument :ensemble_id, ID, required: true, loads: Ensemble
    argument :new_name, String, required: true

    field :ensemble, Ensemble, null: false

    def resolve(ensemble:, new_name:)
      # doesn't actually update the "database"
      dup_ensemble = ensemble.dup
      dup_ensemble.name = new_name
      {
        ensemble: dup_ensemble,
      }
    end
  end

  class UpvoteEnsembles < GraphQL::Schema::RelayClassicMutation
    argument :ensemble_ids, [ID], required: true, loads: Ensemble

    field :ensembles, [Ensemble], null: false

    def resolve(ensembles:)
      {
        ensembles: ensembles
      }
    end
  end

  class UpvoteEnsemblesAsBands < GraphQL::Schema::RelayClassicMutation
    argument :ensemble_ids, [ID], required: true, loads: Ensemble, as: :bands

    field :ensembles, [Ensemble], null: false

    def resolve(bands:)
      {
        ensembles: bands
      }
    end
  end

  class UpvoteEnsemblesIds < GraphQL::Schema::RelayClassicMutation
    argument :ensembles_ids, [ID], required: true, loads: Ensemble

    field :ensembles, [Ensemble], null: false

    def resolve(ensembles:)
      {
        ensembles: ensembles
      }
    end
  end

  class RenameEnsembleAsBand < RenameEnsemble
    argument :ensemble_id, ID, required: true, loads: Ensemble, as: :band

    def resolve(band:, new_name:)
      super(ensemble: band, new_name: new_name)
    end
  end

  class Mutation < BaseObject
    field :add_ensemble, Ensemble, null: false do
      argument :input, EnsembleInput, required: true
    end

    field :add_instrument, mutation: AddInstrument
    field :add_sitar, mutation: AddSitar
    field :rename_ensemble, mutation: RenameEnsemble
    field :rename_named_entity, mutation: RenameNamedEntity
    field :rename_performing_act, mutation: RenamePerformingAct
    field :upvote_ensembles, mutation: UpvoteEnsembles
    field :upvote_ensembles_as_bands, mutation: UpvoteEnsemblesAsBands
    field :upvote_ensembles_ids, mutation: UpvoteEnsemblesIds
    field :rename_ensemble_as_band, mutation: RenameEnsembleAsBand

    def add_ensemble(input:)
      ens = Models::Ensemble.new(input.name)
      Models.data["Ensemble"] << ens
      ens
    end

    field :prepare_input, Integer, null: false do
      argument :input, Integer, required: true, prepare: :square, as: :squared_input
    end

    def prepare_input(squared_input:)
      # Test that `square` is called
      squared_input
    end

    def square(value)
      value ** 2
    end
  end

  class MetadataPlugin
    def self.use(schema_defn, value:)
      schema_defn.target.metadata[:plugin_key] = value
    end
  end

  class CustomContext < GraphQL::Query::Context
    def [](key)
      if key == :magic_key
        "magic_value"
      else
        super
      end
    end

    def custom_method
      "custom_method"
    end
  end

  module Introspection
    class TypeType < GraphQL::Introspection::TypeType
      def name
        n = object.graphql_name
        n && n.upcase
      end
    end

    class SchemaType < GraphQL::Introspection::SchemaType
      graphql_name "__Schema"

      field :is_jazzy, Boolean, null: false

      def is_jazzy
        true
      end
    end

    class DynamicFields < GraphQL::Introspection::DynamicFields
      field :__typename_length, Int, null: false, extras: [:irep_node]
      field :__ast_node_class, String, null: false, extras: [:ast_node]

      def __typename_length(irep_node: nil)
        __typename(irep_node: irep_node).length
      end

      def __ast_node_class(ast_node:)
        ast_node.class.name
      end
    end

    class EntryPoints < GraphQL::Introspection::EntryPoints
      field :__classname, String, "The Ruby class name of the root object", null: false

      def __classname
        if context.interpreter?
          object.object.class.name
        else
          object.class.name
        end
      end
    end
  end

  # New-style Schema definition
  class Schema < GraphQL::Schema
    query(Query)
    mutation(Mutation)
    context_class CustomContext
    introspection(Introspection)
    use MetadataPlugin, value: "xyz"
    def self.resolve_type(type, obj, ctx)
      class_name = obj.class.name.split("::").last
      ctx.schema.types[class_name] || raise("No type for #{obj.inspect}")
    end

    def self.object_from_id(id, ctx)
      GloballyIdentifiableType.find(id)
    end
    if TESTING_INTERPRETER
      use GraphQL::Execution::Interpreter
    end
  end
end<|MERGE_RESOLUTION|>--- conflicted
+++ resolved
@@ -61,11 +61,8 @@
   # A custom field class that supports the `upcase:` option
   class BaseField < GraphQL::Schema::Field
     argument_class BaseArgument
-<<<<<<< HEAD
-
-=======
     attr_reader :upcase
->>>>>>> a4b09610
+
     def initialize(*args, **options, &block)
       @upcase = options.delete(:upcase)
       super(*args, **options, &block)
