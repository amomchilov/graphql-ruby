--- conflicted
+++ resolved
@@ -463,10 +463,6 @@
       matz = SubscriptionFieldSchema::USERS["matz"]
       obj = OpenStruct.new(toot: { body: "I am a C programmer" }, user: matz)
       SubscriptionFieldSchema.subscriptions.trigger(:toot_was_tooted, {handle: "matz"}, obj)
-<<<<<<< HEAD
-      # TODO How does this compare to before-this-change?
-=======
->>>>>>> 87942848
       assert_equal [":tootWasTooted:user:matz"], SubscriptionFieldSchema::InMemorySubscriptions::EVENT_REGISTRY.keys
     end
   end
