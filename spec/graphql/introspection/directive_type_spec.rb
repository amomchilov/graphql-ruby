# frozen_string_literal: true
require "spec_helper"

describe GraphQL::Introspection::DirectiveType do
  let(:query_string) {%|
    query getDirectives {
      __schema {
        directives {
          name,
          args { name, type { kind, name, ofType { name } } },
          locations
          # Deprecated fields:
          onField
          onFragment
          onOperation
        }
      }
    }
  |}
<<<<<<< HEAD
  let(:result) { Dummy::Schema.execute(query_string).to_h }
=======

  let(:schema) { Class.new(Dummy::Schema) }
  let(:result) { schema.execute(query_string) }
  before do
    schema.max_depth(100)
  end
>>>>>>> 8aa3bbac

  it "shows directive info " do
    expected = { "data" => {
      "__schema" => {
        "directives" => [
          {
            "name" => "include",
            "args" => [
              {"name"=>"if", "type"=>{"kind"=>"NON_NULL", "name"=>nil, "ofType"=>{"name"=>"Boolean"}}}
            ],
            "locations"=>["FIELD", "FRAGMENT_SPREAD", "INLINE_FRAGMENT"],
            "onField" => true,
            "onFragment" => true,
            "onOperation" => false,
          },
          {
            "name" => "skip",
            "args" => [
              {"name"=>"if", "type"=>{"kind"=>"NON_NULL", "name"=>nil, "ofType"=>{"name"=>"Boolean"}}}
            ],
            "locations"=>["FIELD", "FRAGMENT_SPREAD", "INLINE_FRAGMENT"],
            "onField" => true,
            "onFragment" => true,
            "onOperation" => false,
          },
          {
            "name" => "deprecated",
            "args" => [
              {"name"=>"reason", "type"=>{"kind"=>"SCALAR", "name"=>"String", "ofType"=>nil}}
            ],
            "locations"=>["FIELD_DEFINITION", "ENUM_VALUE"],
            "onField" => false,
            "onFragment" => false,
            "onOperation" => false,
          },
        ]
      }
    }}
    assert_equal(expected, result)
  end
end<|MERGE_RESOLUTION|>--- conflicted
+++ resolved
@@ -17,16 +17,12 @@
       }
     }
   |}
-<<<<<<< HEAD
-  let(:result) { Dummy::Schema.execute(query_string).to_h }
-=======
 
   let(:schema) { Class.new(Dummy::Schema) }
   let(:result) { schema.execute(query_string) }
   before do
     schema.max_depth(100)
   end
->>>>>>> 8aa3bbac
 
   it "shows directive info " do
     expected = { "data" => {
