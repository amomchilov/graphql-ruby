# frozen_string_literal: true
module GraphQL
  module Language
    # @api private
    #
    # {GraphQL::Language::DocumentFromSchemaDefinition} is used to convert a {GraphQL::Schema} object
    # To a {GraphQL::Language::Document} AST node.
    #
    # @param context [Hash]
    # @param only [<#call(member, ctx)>]
    # @param except [<#call(member, ctx)>]
    # @param include_introspection_types [Boolean] Whether or not to include introspection types in the AST
    # @param include_built_in_scalars [Boolean] Whether or not to include built in scalars in the AST
    # @param include_built_in_directives [Boolean] Whether or not to include built in directives in the AST
    class DocumentFromSchemaDefinition
      def initialize(
        schema, context: nil, only: nil, except: nil, include_introspection_types: false,
        include_built_in_directives: false, include_built_in_scalars: false, always_include_schema: false
      )
        @schema = schema
        @always_include_schema = always_include_schema
        @include_introspection_types = include_introspection_types
        @include_built_in_scalars = include_built_in_scalars
        @include_built_in_directives = include_built_in_directives

        filter = GraphQL::Filter.new(only: only, except: except)
        if @schema.respond_to?(:visible?)
          filter = filter.merge(only: @schema.method(:visible?))
        end

        schema_context = schema.context_class.new(query: nil, object: nil, schema: schema, values: context)
        @warden = GraphQL::Schema::Warden.new(
          filter,
          schema: @schema,
          context: schema_context,
        )
      end

      def document
        GraphQL::Language::Nodes::Document.new(
          definitions: build_definition_nodes
        )
      end

      def build_schema_node
        GraphQL::Language::Nodes::SchemaDefinition.new(
          query: (q = warden.root_type_for_operation("query")) && q.graphql_name,
          mutation: (m = warden.root_type_for_operation("mutation")) && m.graphql_name,
          subscription: (s = warden.root_type_for_operation("subscription")) && s.graphql_name,
          # This only supports directives from parsing,
          # use a custom printer to add to this list.
          directives: @schema.ast_node ? @schema.ast_node.directives : [],
        )
      end

      def build_object_type_node(object_type)
        GraphQL::Language::Nodes::ObjectTypeDefinition.new(
          name: object_type.graphql_name,
          interfaces: warden.interfaces(object_type).sort_by(&:graphql_name).map { |iface| build_type_name_node(iface) },
          fields: build_field_nodes(warden.fields(object_type)),
          description: object_type.description,
        )
      end

      def build_field_node(field)
        field_node = GraphQL::Language::Nodes::FieldDefinition.new(
          name: field.graphql_name,
          arguments: build_argument_nodes(warden.arguments(field)),
          type: build_type_name_node(field.type),
          description: field.description,
        )

        if field.deprecation_reason
          field_node = field_node.merge_directive(
            name: GraphQL::Directive::DeprecatedDirective.graphql_name,
            arguments: [GraphQL::Language::Nodes::Argument.new(name: "reason", value: field.deprecation_reason)]
          )
        end

        field_node
      end

      def build_union_type_node(union_type)
        GraphQL::Language::Nodes::UnionTypeDefinition.new(
          name: union_type.graphql_name,
          description: union_type.description,
          types: warden.possible_types(union_type).sort_by(&:graphql_name).map { |type| build_type_name_node(type) }
        )
      end

      def build_interface_type_node(interface_type)
        GraphQL::Language::Nodes::InterfaceTypeDefinition.new(
          name: interface_type.graphql_name,
          description: interface_type.description,
          fields: build_field_nodes(warden.fields(interface_type))
        )
      end

      def build_enum_type_node(enum_type)
        GraphQL::Language::Nodes::EnumTypeDefinition.new(
          name: enum_type.graphql_name,
          values: warden.enum_values(enum_type).sort_by(&:graphql_name).map do |enum_value|
            build_enum_value_node(enum_value)
          end,
          description: enum_type.description,
        )
      end

      def build_enum_value_node(enum_value)
        enum_value_node = GraphQL::Language::Nodes::EnumValueDefinition.new(
          name: enum_value.graphql_name,
          description: enum_value.description,
        )

        if enum_value.deprecation_reason
          enum_value_node = enum_value_node.merge_directive(
            name: GraphQL::Directive::DeprecatedDirective.graphql_name,
            arguments: [GraphQL::Language::Nodes::Argument.new(name: "reason", value: enum_value.deprecation_reason)]
          )
        end

        enum_value_node
      end

      def build_scalar_type_node(scalar_type)
        GraphQL::Language::Nodes::ScalarTypeDefinition.new(
          name: scalar_type.graphql_name,
          description: scalar_type.description,
        )
      end

      def build_argument_node(argument)
        if argument.default_value?
          default_value = build_default_value(argument.default_value, argument.type)
        else
          default_value = nil
        end

        argument_node = GraphQL::Language::Nodes::InputValueDefinition.new(
          name: argument.graphql_name,
          description: argument.description,
          type: build_type_name_node(argument.type),
          default_value: default_value,
        )

        argument_node
      end

      def build_input_object_node(input_object)
        GraphQL::Language::Nodes::InputObjectTypeDefinition.new(
          name: input_object.graphql_name,
          fields: build_argument_nodes(warden.arguments(input_object)),
          description: input_object.description,
        )
      end

      def build_directive_node(directive)
        GraphQL::Language::Nodes::DirectiveDefinition.new(
          name: directive.graphql_name,
          arguments: build_argument_nodes(warden.arguments(directive)),
          locations: build_directive_location_nodes(directive.locations),
          description: directive.description,
        )
      end

      def build_directive_location_nodes(locations)
        locations.map { |location| build_directive_location_node(location) }
      end

      def build_directive_location_node(location)
        GraphQL::Language::Nodes::DirectiveLocation.new(
          name: location.to_s
        )
      end

      def build_type_name_node(type)
        case type.kind.name
        when "LIST"
          GraphQL::Language::Nodes::ListType.new(
            of_type: build_type_name_node(type.of_type)
          )
        when "NON_NULL"
          GraphQL::Language::Nodes::NonNullType.new(
            of_type: build_type_name_node(type.of_type)
          )
        else
          GraphQL::Language::Nodes::TypeName.new(name: type.graphql_name)
        end
      end

      def build_default_value(default_value, type)
        if default_value.nil?
          return GraphQL::Language::Nodes::NullValue.new(name: "null")
        end

        case type.kind.name
        when "SCALAR"
          type.coerce_isolated_result(default_value)
        when "ENUM"
          GraphQL::Language::Nodes::Enum.new(name: type.coerce_isolated_result(default_value))
        when "INPUT_OBJECT"
          GraphQL::Language::Nodes::InputObject.new(
            arguments: default_value.to_h.map do |arg_name, arg_value|
              arg_type = type.arguments.fetch(arg_name.to_s).type
              GraphQL::Language::Nodes::Argument.new(
                name: arg_name.to_s,
                value: build_default_value(arg_value, arg_type)
              )
            end
          )
        when "NON_NULL"
          build_default_value(default_value, type.of_type)
        when "LIST"
          default_value.to_a.map { |v| build_default_value(v, type.of_type) }
        else
          raise GraphQL::RequiredImplementationMissingError, "Unexpected default value type #{type.inspect}"
        end
      end

      def build_type_definition_node(type)
        case type.kind.name
        when "OBJECT"
          build_object_type_node(type)
        when "UNION"
          build_union_type_node(type)
        when "INTERFACE"
          build_interface_type_node(type)
        when "SCALAR"
          build_scalar_type_node(type)
        when "ENUM"
          build_enum_type_node(type)
        when "INPUT_OBJECT"
          build_input_object_node(type)
        else
          raise TypeError
        end
      end

      def build_argument_nodes(arguments)
        arguments
          .map { |arg| build_argument_node(arg) }
          .sort_by(&:name)
      end

      def build_directive_nodes(directives)
        if !include_built_in_directives
          directives = directives.reject { |directive| directive.default_directive? }
        end

        directives
          .map { |directive| build_directive_node(directive) }
          .sort_by(&:name)
      end

      def build_definition_nodes
        definitions = []
        definitions << build_schema_node if include_schema_node?
        definitions += build_directive_nodes(warden.directives)
<<<<<<< HEAD
        definitions += build_type_definition_nodes(warden.types.values)
=======
        definitions += build_type_definition_nodes(warden.reachable_types)
>>>>>>> 35276880
        definitions
      end

      def build_type_definition_nodes(types)
        if !include_introspection_types
          types = types.reject { |type| type.introspection? }
        end

        if !include_built_in_scalars
          types = types.reject { |type| type.kind.scalar? && type.default_scalar? }
        end

        types
          .map { |type| build_type_definition_node(type) }
          .sort_by(&:name)
      end

      def build_field_nodes(fields)
        fields
          .map { |field| build_field_node(field) }
          .sort_by(&:name)
      end

      private

      def include_schema_node?
        always_include_schema || !schema_respects_root_name_conventions?(schema)
      end

      def schema_respects_root_name_conventions?(schema)
        (schema.query.nil? || schema.query.graphql_name == 'Query') &&
        (schema.mutation.nil? || schema.mutation.graphql_name == 'Mutation') &&
        (schema.subscription.nil? || schema.subscription.graphql_name == 'Subscription')
      end

      attr_reader :schema, :warden, :always_include_schema,
        :include_introspection_types, :include_built_in_directives, :include_built_in_scalars
    end
  end
end<|MERGE_RESOLUTION|>--- conflicted
+++ resolved
@@ -256,11 +256,7 @@
         definitions = []
         definitions << build_schema_node if include_schema_node?
         definitions += build_directive_nodes(warden.directives)
-<<<<<<< HEAD
-        definitions += build_type_definition_nodes(warden.types.values)
-=======
         definitions += build_type_definition_nodes(warden.reachable_types)
->>>>>>> 35276880
         definitions
       end
 
