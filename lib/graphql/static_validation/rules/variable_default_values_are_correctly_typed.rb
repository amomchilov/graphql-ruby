# frozen_string_literal: true
module GraphQL
  module StaticValidation
    module VariableDefaultValuesAreCorrectlyTyped
      def on_variable_definition(node, parent)
        if !node.default_value.nil?
          value = node.default_value
          if node.type.is_a?(GraphQL::Language::Nodes::NonNullType)
            add_error(GraphQL::StaticValidation::VariableDefaultValuesAreCorrectlyTypedError.new(
              "Non-null variable $#{node.name} can't have a default value",
              nodes: node,
              name: node.name,
              error_type: VariableDefaultValuesAreCorrectlyTypedError::VIOLATIONS[:INVALID_ON_NON_NULL]
            ))
          else
<<<<<<< HEAD
            type = context.schema.type_from_ast(node.type)
            if type.nil?
              # This is handled by another validator
            else
              begin
                valid = context.valid_literal?(value, type)
              rescue GraphQL::CoercionError => err
                error_message = err.message
              end
=======
            begin
              valid = context.valid_literal?(value, type)
            rescue GraphQL::CoercionError => err
              error_message = err.message
            rescue GraphQL::LiteralValidationError
              # noop, we just want to stop any LiteralValidationError from propagating
            end
>>>>>>> 48327f28

              if !valid
                error_message ||= "Default value for $#{node.name} doesn't match type #{type}"
                VariableDefaultValuesAreCorrectlyTypedError
                add_error(GraphQL::StaticValidation::VariableDefaultValuesAreCorrectlyTypedError.new(
                  error_message,
                  nodes: node,
                  name: node.name,
                  type: type.to_s,
                  error_type: VariableDefaultValuesAreCorrectlyTypedError::VIOLATIONS[:INVALID_TYPE]
                ))
              end
            end
          end
        end

        super
      end
    end
  end
end<|MERGE_RESOLUTION|>--- conflicted
+++ resolved
@@ -13,7 +13,6 @@
               error_type: VariableDefaultValuesAreCorrectlyTypedError::VIOLATIONS[:INVALID_ON_NON_NULL]
             ))
           else
-<<<<<<< HEAD
             type = context.schema.type_from_ast(node.type)
             if type.nil?
               # This is handled by another validator
@@ -22,16 +21,9 @@
                 valid = context.valid_literal?(value, type)
               rescue GraphQL::CoercionError => err
                 error_message = err.message
+              rescue GraphQL::LiteralValidationError
+                # noop, we just want to stop any LiteralValidationError from propagating
               end
-=======
-            begin
-              valid = context.valid_literal?(value, type)
-            rescue GraphQL::CoercionError => err
-              error_message = err.message
-            rescue GraphQL::LiteralValidationError
-              # noop, we just want to stop any LiteralValidationError from propagating
-            end
->>>>>>> 48327f28
 
               if !valid
                 error_message ||= "Default value for $#{node.name} doesn't match type #{type}"
