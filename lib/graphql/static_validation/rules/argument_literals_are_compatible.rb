# frozen_string_literal: true
module GraphQL
  module StaticValidation
<<<<<<< HEAD
    module ArgumentLiteralsAreCompatible
      # TODO dedup with ArgumentsAreDefined
      def on_argument(node, parent)
        parent_defn = case parent
        when GraphQL::Language::Nodes::InputObject
          arg_defn = context.argument_definition
          if arg_defn.nil?
            nil
=======
    class ArgumentLiteralsAreCompatible < GraphQL::StaticValidation::ArgumentsValidator
      def validate_node(parent, node, defn, context)
        return if node.value.is_a?(GraphQL::Language::Nodes::VariableIdentifier)
        arg_defn = defn.arguments[node.name]
        return unless arg_defn

        begin
          valid = context.valid_literal?(node.value, arg_defn.type)
        rescue GraphQL::CoercionError => err
          error_message = err.message
          context.schema.error_bubbling
          if !context.schema.error_bubbling && !arg_defn.type.unwrap.kind.scalar?
            # if error bubbling is disabled and the arg that caused this error isn't a scalar then
            # short-circuit here so we avoid bubbling this up to whatever input_object / array contains us
            return false
          end
        rescue GraphQL::LiteralValidationError => err
          # check to see if the ast node that caused the error to be raised is
          # the same as the node we were checking here.
          matched = if arg_defn.type.kind.list?
            # for a list we claim an error if the node is contained in our list
            Array(node.value).include?(err.ast_value)
          elsif arg_defn.type.kind.input_object? && node.value.is_a?(GraphQL::Language::Nodes::InputObject)
            # for an input object we check the arguments
            node.value.arguments.include?(err.ast_value)
>>>>>>> 96258a74
          else
            arg_ret_type = arg_defn.type.unwrap
            if !arg_ret_type.is_a?(GraphQL::InputObjectType)
              nil
            else
              arg_ret_type
            end
          end
        when GraphQL::Language::Nodes::Directive
          context.schema.directives[parent.name]
        when GraphQL::Language::Nodes::Field
          context.field_definition
        else
          raise "Unexpected argument parent: #{parent.class} (##{parent})"
        end

        if parent_defn && !node.value.is_a?(GraphQL::Language::Nodes::VariableIdentifier)
          arg_defn = parent_defn.arguments[node.name]
          if arg_defn
            begin
              valid = context.valid_literal?(node.value, arg_defn.type)
            rescue GraphQL::CoercionError => err
              context.schema.error_bubbling
              if !context.schema.error_bubbling && !arg_defn.type.unwrap.kind.scalar?
                # if error bubbling is disabled and the arg that caused this error isn't a scalar then
                # short-circuit here so we avoid bubbling this up to whatever input_object / array contains us
                return super
              end
              error = GraphQL::StaticValidation::ArgumentLiteralsAreCompatibleError.new(err.message, nodes: parent, type: "CoercionError")
            rescue GraphQL::LiteralValidationError => err
              # check to see if the ast node that caused the error to be raised is
              # the same as the node we were checking here.
              matched = if arg_defn.type.kind.list?
                # for a list we claim an error if the node is contained in our list
                node.value.include?(err.ast_value)
              elsif arg_defn.type.kind.input_object? && node.value.is_a?(GraphQL::Language::Nodes::InputObject)
                # for an input object we check the arguments
                node.value.arguments.include?(err.ast_value)
              else
                # otherwise we just check equality
                node.value == (err.ast_value)
              end
              if !matched
                # This node isn't the node that caused the error,
                # So halt this visit but continue visiting the rest of the tree
                return super
              end
            end

            if !valid
              error ||= begin
                kind_of_node = node_type(parent)
                error_arg_name = parent_name(parent, parent_defn)

                GraphQL::StaticValidation::ArgumentLiteralsAreCompatibleError.new(
                  "Argument '#{node.name}' on #{kind_of_node} '#{error_arg_name}' has an invalid value. Expected type '#{arg_defn.type}'.",
                  nodes: parent,
                  type: kind_of_node,
                  argument: node.name
                )
              end
              add_error(error)
            end
          end
        end

        super
      end


      private

      def parent_name(parent, type_defn)
        if parent.is_a?(GraphQL::Language::Nodes::Field)
          parent.alias || parent.name
        elsif parent.is_a?(GraphQL::Language::Nodes::InputObject)
          type_defn.name
        else
          parent.name
        end
      end

      def node_type(parent)
        parent.class.name.split("::").last
      end
    end
  end
end<|MERGE_RESOLUTION|>--- conflicted
+++ resolved
@@ -1,7 +1,6 @@
 # frozen_string_literal: true
 module GraphQL
   module StaticValidation
-<<<<<<< HEAD
     module ArgumentLiteralsAreCompatible
       # TODO dedup with ArgumentsAreDefined
       def on_argument(node, parent)
@@ -10,33 +9,6 @@
           arg_defn = context.argument_definition
           if arg_defn.nil?
             nil
-=======
-    class ArgumentLiteralsAreCompatible < GraphQL::StaticValidation::ArgumentsValidator
-      def validate_node(parent, node, defn, context)
-        return if node.value.is_a?(GraphQL::Language::Nodes::VariableIdentifier)
-        arg_defn = defn.arguments[node.name]
-        return unless arg_defn
-
-        begin
-          valid = context.valid_literal?(node.value, arg_defn.type)
-        rescue GraphQL::CoercionError => err
-          error_message = err.message
-          context.schema.error_bubbling
-          if !context.schema.error_bubbling && !arg_defn.type.unwrap.kind.scalar?
-            # if error bubbling is disabled and the arg that caused this error isn't a scalar then
-            # short-circuit here so we avoid bubbling this up to whatever input_object / array contains us
-            return false
-          end
-        rescue GraphQL::LiteralValidationError => err
-          # check to see if the ast node that caused the error to be raised is
-          # the same as the node we were checking here.
-          matched = if arg_defn.type.kind.list?
-            # for a list we claim an error if the node is contained in our list
-            Array(node.value).include?(err.ast_value)
-          elsif arg_defn.type.kind.input_object? && node.value.is_a?(GraphQL::Language::Nodes::InputObject)
-            # for an input object we check the arguments
-            node.value.arguments.include?(err.ast_value)
->>>>>>> 96258a74
           else
             arg_ret_type = arg_defn.type.unwrap
             if !arg_ret_type.is_a?(GraphQL::InputObjectType)
@@ -71,7 +43,7 @@
               # the same as the node we were checking here.
               matched = if arg_defn.type.kind.list?
                 # for a list we claim an error if the node is contained in our list
-                node.value.include?(err.ast_value)
+                Array(node.value).include?(err.ast_value)
               elsif arg_defn.type.kind.input_object? && node.value.is_a?(GraphQL::Language::Nodes::InputObject)
                 # for an input object we check the arguments
                 node.value.arguments.include?(err.ast_value)
