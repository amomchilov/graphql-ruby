--- conflicted
+++ resolved
@@ -15,16 +15,7 @@
       field :directives, [GraphQL::Schema::LateBoundType.new("__Directive")], "A list of all directives supported by this server.", null: false
 
       def types
-<<<<<<< HEAD
-        @context.warden.types.values
-=======
-        types = @context.warden.reachable_types.sort_by(&:graphql_name)
-        if context.interpreter?
-          types.map { |t| t.metadata[:type_class] || raise("Invariant: can't introspect non-class-based type: #{t}") }
-        else
-          types
-        end
->>>>>>> 695960f5
+        @context.warden.reachable_types.sort_by(&:graphql_name)
       end
 
       def query_type
