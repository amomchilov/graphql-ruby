# frozen_string_literal: true
module GraphQL
  # A Union is is a collection of object types which may appear in the same place.
  #
  # The members of a union are declared with `possible_types`.
  #
  # @example A union of object types
  #   MediaUnion = GraphQL::UnionType.define do
  #     name "Media"
  #     description "Media objects which you can enjoy"
  #     possible_types [AudioType, ImageType, VideoType]
  #   end
  #
  # A union itself has no fields; only its members have fields.
  # So, when you query, you must use fragment spreads to access fields.
  #
  # @example Querying for fields on union members
  #  {
  #    searchMedia(name: "Jens Lekman") {
  #      ... on Audio { name, duration }
  #      ... on Image { name, height, width }
  #      ... on Video { name, length, quality }
  #    }
  #  }
  #
  class UnionType < GraphQL::BaseType
    accepts_definitions :resolve_type, :type_membership_class,
      possible_types: ->(target, possible_types, options = {}) { target.add_possible_types(possible_types, options) }
    ensure_defined :possible_types, :resolve_type, :resolve_type_proc, :type_membership_class

    attr_accessor :resolve_type_proc
    attr_reader :type_memberships
    attr_accessor :type_membership_class

    def initialize
      super
      @type_membership_class = GraphQL::Schema::TypeMembership
      @type_memberships = []
      @cached_possible_types = nil
      @resolve_type_proc = nil
    end

    def initialize_copy(other)
      super
      @type_membership_class = other.type_membership_class
      @type_memberships = other.type_memberships.dup
      @cached_possible_types = nil
    end

    def kind
      GraphQL::TypeKinds::UNION
    end

    # @return [Boolean] True if `child_type_defn` is a member of this {UnionType}
    def include?(child_type_defn, ctx = GraphQL::Query::NullContext)
      possible_types(ctx).include?(child_type_defn)
    end

    # @return [Array<GraphQL::ObjectType>] Types which may be found in this union
    def possible_types(ctx = GraphQL::Query::NullContext)
      if ctx == GraphQL::Query::NullContext
        # Only cache the default case; if we cached for every `ctx`, it would be a memory leak
        # (The warden should cache calls to this method, so it's called only once per query,
        # unless user code calls it directly.)
        @cached_possible_types ||= possible_types_for_context(ctx)
      else
        possible_types_for_context(ctx)
      end
    end

    def possible_types=(types)
      # This is a re-assignment, so clear the previous values
      @type_memberships = []
      @cached_possible_types = nil
      add_possible_types(types, {})
    end

    def add_possible_types(types, options)
      @type_memberships ||= []
      Array(types).each { |t|
        @type_memberships << self.type_membership_class.new(self, t, options)
      }
      nil
    end

    # Get a possible type of this {UnionType} by type name
    # @param type_name [String]
    # @param ctx [GraphQL::Query::Context] The context for the current query
    # @return [GraphQL::ObjectType, nil] The type named `type_name` if it exists and is a member of this {UnionType}, (else `nil`)
    def get_possible_type(type_name, ctx)
      type = ctx.query.get_type(type_name)
<<<<<<< HEAD
      type if type && ctx.query.warden.possible_types(self).include?(type)
=======
      type if type && ctx.query.schema.possible_types(self, ctx).include?(type)
>>>>>>> 695960f5
    end

    # Check if a type is a possible type of this {UnionType}
    # @param type [String, GraphQL::BaseType] Name of the type or a type definition
    # @param ctx [GraphQL::Query::Context] The context for the current query
    # @return [Boolean] True if the `type` exists and is a member of this {UnionType}, (else `nil`)
    def possible_type?(type, ctx)
      type_name = type.is_a?(String) ? type : type.graphql_name
      !get_possible_type(type_name, ctx).nil?
    end

    def resolve_type(value, ctx)
      ctx.query.resolve_type(self, value)
    end

    def resolve_type=(new_resolve_type_proc)
      @resolve_type_proc = new_resolve_type_proc
    end

    def type_memberships=(type_memberships)
      @type_memberships = type_memberships
    end

    private

    def possible_types_for_context(ctx)
      visible_types = []
      @type_memberships.each do |type_membership|
        if type_membership.visible?(ctx)
          visible_types << BaseType.resolve_related_type(type_membership.object_type)
        end
      end
      visible_types
    end
  end
end<|MERGE_RESOLUTION|>--- conflicted
+++ resolved
@@ -89,11 +89,7 @@
     # @return [GraphQL::ObjectType, nil] The type named `type_name` if it exists and is a member of this {UnionType}, (else `nil`)
     def get_possible_type(type_name, ctx)
       type = ctx.query.get_type(type_name)
-<<<<<<< HEAD
       type if type && ctx.query.warden.possible_types(self).include?(type)
-=======
-      type if type && ctx.query.schema.possible_types(self, ctx).include?(type)
->>>>>>> 695960f5
     end
 
     # Check if a type is a possible type of this {UnionType}
