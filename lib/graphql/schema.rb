# frozen_string_literal: true
require "graphql/schema/base_64_encoder"
require "graphql/schema/catchall_middleware"
require "graphql/schema/default_parse_error"
require "graphql/schema/default_type_error"
require "graphql/schema/finder"
require "graphql/schema/invalid_type_error"
require "graphql/schema/introspection_system"
require "graphql/schema/late_bound_type"
require "graphql/schema/middleware_chain"
require "graphql/schema/null_mask"
require "graphql/schema/possible_types"
require "graphql/schema/rescue_middleware"
require "graphql/schema/timeout_middleware"
require "graphql/schema/traversal"
require "graphql/schema/type_expression"
require "graphql/schema/unique_within_type"
require "graphql/schema/validation"
require "graphql/schema/warden"
require "graphql/schema/build_from_definition"

require "graphql/schema/member"
require "graphql/schema/wrapper"
require "graphql/schema/list"
require "graphql/schema/non_null"
require "graphql/schema/argument"
require "graphql/schema/enum_value"
require "graphql/schema/enum"
require "graphql/schema/field_extension"
require "graphql/schema/field"
require "graphql/schema/input_object"
require "graphql/schema/interface"
require "graphql/schema/scalar"
require "graphql/schema/object"
require "graphql/schema/union"

require "graphql/schema/resolver"
require "graphql/schema/mutation"
require "graphql/schema/relay_classic_mutation"

module GraphQL
  # A GraphQL schema which may be queried with {GraphQL::Query}.
  #
  # The {Schema} contains:
  #
  #  - types for exposing your application
  #  - query analyzers for assessing incoming queries (including max depth & max complexity restrictions)
  #  - execution strategies for running incoming queries
  #  - middleware for interacting with execution
  #
  # Schemas start with root types, {Schema#query}, {Schema#mutation} and {Schema#subscription}.
  # The schema will traverse the tree of fields & types, using those as starting points.
  # Any undiscoverable types may be provided with the `types` configuration.
  #
  # Schemas can restrict large incoming queries with `max_depth` and `max_complexity` configurations.
  # (These configurations can be overridden by specific calls to {Schema#execute})
  #
  # Schemas can specify how queries should be executed against them.
  # `query_execution_strategy`, `mutation_execution_strategy` and `subscription_execution_strategy`
  # each apply to corresponding root types.
  #
  # A schema accepts a `Relay::GlobalNodeIdentification` instance for use with Relay IDs.
  #
  # @example defining a schema
  #   MySchema = GraphQL::Schema.define do
  #     query QueryType
  #     middleware PermissionMiddleware
  #     rescue_from(ActiveRecord::RecordNotFound) { "Not found" }
  #     # If types are only connected by way of interfaces, they must be added here
  #     orphan_types ImageType, AudioType
  #   end
  #
  class Schema
    extend Forwardable
    extend GraphQL::Schema::Member::AcceptsDefinition
    include GraphQL::Define::InstanceDefinable
    accepts_definitions \
      :query, :mutation, :subscription,
      :query_execution_strategy, :mutation_execution_strategy, :subscription_execution_strategy,
      :max_depth, :max_complexity, :default_max_page_size,
      :orphan_types, :resolve_type, :type_error, :parse_error,
      :raise_definition_error,
      :object_from_id, :id_from_object,
      :default_mask,
      :cursor_encoder,
      directives: ->(schema, directives) { schema.directives = directives.reduce({}) { |m, d| m[d.name] = d; m } },
      instrument: ->(schema, type, instrumenter, after_built_ins: false) {
        if type == :field && after_built_ins
          type = :field_after_built_ins
        end
        schema.instrumenters[type] << instrumenter
      },
      query_analyzer: ->(schema, analyzer) {
        if analyzer == GraphQL::Authorization::Analyzer
          warn("The Authorization query analyzer is deprecated. Authorizing at query runtime is generally a better idea.")
        end
        schema.query_analyzers << analyzer
      },
      multiplex_analyzer: ->(schema, analyzer) { schema.multiplex_analyzers << analyzer },
      middleware: ->(schema, middleware) { schema.middleware << middleware },
      lazy_resolve: ->(schema, lazy_class, lazy_value_method) { schema.lazy_methods.set(lazy_class, lazy_value_method) },
      rescue_from: ->(schema, err_class, &block) { schema.rescue_from(err_class, &block) },
      tracer: ->(schema, tracer) { schema.tracers.push(tracer) }

    attr_accessor \
      :query, :mutation, :subscription,
      :query_execution_strategy, :mutation_execution_strategy, :subscription_execution_strategy,
      :max_depth, :max_complexity, :default_max_page_size,
      :orphan_types, :directives,
      :query_analyzers, :multiplex_analyzers, :instrumenters, :lazy_methods,
      :cursor_encoder,
      :ast_node,
      :raise_definition_error,
      :introspection_namespace,
      :analysis_engine

    # Single, long-lived instance of the provided subscriptions class, if there is one.
    # @return [GraphQL::Subscriptions]
    attr_accessor :subscriptions

    # @return [MiddlewareChain] MiddlewareChain which is applied to fields during execution
    attr_accessor :middleware

    # @return [<#call(member, ctx)>] A callable for filtering members of the schema
    # @see {Query.new} for query-specific filters with `except:`
    attr_accessor :default_mask

    # @see {GraphQL::Query::Context} The parent class of these classes
    # @return [Class] Instantiated for each query
    attr_accessor :context_class

    class << self
      attr_writer :default_execution_strategy
    end

    def default_filter
      GraphQL::Filter.new(except: default_mask)
    end

    # @return [Array<#trace(key, data)>] Tracers applied to every query
    # @see {Query#tracers} for query-specific tracers
    attr_reader :tracers

    DIRECTIVES = [GraphQL::Directive::IncludeDirective, GraphQL::Directive::SkipDirective, GraphQL::Directive::DeprecatedDirective]
    DYNAMIC_FIELDS = ["__type", "__typename", "__schema"]

    attr_reader :static_validator, :object_from_id_proc, :id_from_object_proc, :resolve_type_proc

    def initialize
      @tracers = []
      @definition_error = nil
      @orphan_types = []
      @directives = DIRECTIVES.reduce({}) { |m, d| m[d.name] = d; m }
      @static_validator = GraphQL::StaticValidation::Validator.new(schema: self)
      @middleware = MiddlewareChain.new(final_step: GraphQL::Execution::Execute::FieldResolveStep)
      @query_analyzers = []
      @multiplex_analyzers = []
      @resolve_type_proc = nil
      @object_from_id_proc = nil
      @id_from_object_proc = nil
      @type_error_proc = DefaultTypeError
      @parse_error_proc = DefaultParseError
      @instrumenters = Hash.new { |h, k| h[k] = [] }
      @lazy_methods = GraphQL::Execution::Lazy::LazyMethodMap.new
      @lazy_methods.set(GraphQL::Execution::Lazy, :value)
      @cursor_encoder = Base64Encoder
      # Default to the built-in execution strategy:
      @analysis_engine = GraphQL::Analysis
      @query_execution_strategy = self.class.default_execution_strategy || GraphQL::Execution::Execute
      @mutation_execution_strategy = self.class.default_execution_strategy || GraphQL::Execution::Execute
      @subscription_execution_strategy = self.class.default_execution_strategy || GraphQL::Execution::Execute
      @default_mask = GraphQL::Schema::NullMask
      @rebuilding_artifacts = false
      @context_class = GraphQL::Query::Context
      @introspection_namespace = nil
      @introspection_system = nil
    end

    def inspect
      "#<#{self.class.name} ...>"
    end

    def initialize_copy(other)
      super
      @orphan_types = other.orphan_types.dup
      @directives = other.directives.dup
      @static_validator = GraphQL::StaticValidation::Validator.new(schema: self)
      @middleware = other.middleware.dup
      @query_analyzers = other.query_analyzers.dup
      @multiplex_analyzers = other.multiplex_analyzers.dup
      @tracers = other.tracers.dup
      @possible_types = GraphQL::Schema::PossibleTypes.new(self)

      @lazy_methods = other.lazy_methods.dup

      @instrumenters = Hash.new { |h, k| h[k] = [] }
      other.instrumenters.each do |key, insts|
        @instrumenters[key].concat(insts)
      end

      if other.rescues?
        @rescue_middleware = other.rescue_middleware
      end

      # This will be rebuilt when it's requested
      # or during a later `define` call
      @types = nil
      @introspection_system = nil
    end

    def rescue_from(*args, &block)
      rescue_middleware.rescue_from(*args, &block)
    end

    def remove_handler(*args, &block)
      rescue_middleware.remove_handler(*args, &block)
    end

    def using_ast_analysis?
      @analysis_engine == GraphQL::Analysis::AST
    end

    # For forwards-compatibility with Schema classes
    alias :graphql_definition :itself

    # Validate a query string according to this schema.
    # @param string_or_document [String, GraphQL::Language::Nodes::Document]
    # @return [Array<GraphQL::StaticValidation::Message>]
    def validate(string_or_document, rules: nil)
      doc = if string_or_document.is_a?(String)
        GraphQL.parse(string_or_document)
      else
        string_or_document
      end
      query = GraphQL::Query.new(self, document: doc)
      validator_opts = { schema: self }
      rules && (validator_opts[:rules] = rules)
      validator = GraphQL::StaticValidation::Validator.new(validator_opts)
      res = validator.validate(query)
      res[:errors]
    end

    def define(**kwargs, &block)
      super
      ensure_defined
      # Assert that all necessary configs are present:
      validation_error = Validation.validate(self)
      validation_error && raise(NotImplementedError, validation_error)
      rebuild_artifacts

      @definition_error = nil
      nil
    rescue StandardError => err
      if @raise_definition_error || err.is_a?(CyclicalDefinitionError)
        raise
      else
        # Raise this error _later_ to avoid messing with Rails constant loading
        @definition_error = err
      end
      nil
    end

    # Attach `instrumenter` to this schema for instrumenting events of `instrumentation_type`.
    # @param instrumentation_type [Symbol]
    # @param instrumenter
    # @return [void]
    def instrument(instrumentation_type, instrumenter)
      @instrumenters[instrumentation_type] << instrumenter
      if instrumentation_type == :field
        rebuild_artifacts
      end
    end

    # @return [Array<GraphQL::BaseType>] The root types of this schema
    def root_types
      @root_types ||= begin
        rebuild_artifacts
        @root_types
      end
    end

    # @see [GraphQL::Schema::Warden] Restricted access to members of a schema
    # @return [GraphQL::Schema::TypeMap] `{ name => type }` pairs of types in this schema
    def types
      @types ||= begin
        rebuild_artifacts
        @types
      end
    end

    # @api private
    def introspection_system
      @introspection_system ||= begin
        rebuild_artifacts
        @introspection_system
      end
    end

    # Returns a list of Arguments and Fields referencing a certain type
    # @param type_name [String]
    # @return [Hash]
    def references_to(type_name)
      rebuild_artifacts unless defined?(@type_reference_map)
      @type_reference_map.fetch(type_name, [])
    end

    # Returns a list of Union types in which a type is a member
    # @param type [GraphQL::ObjectType]
    # @return [Array<GraphQL::UnionType>] list of union types of which the type is a member
    def union_memberships(type)
      rebuild_artifacts unless defined?(@union_memberships)
      @union_memberships.fetch(type.name, [])
    end

    # Execute a query on itself. Raises an error if the schema definition is invalid.
    # @see {Query#initialize} for arguments.
    # @return [Hash] query result, ready to be serialized as JSON
    def execute(query_str = nil, **kwargs)
      if query_str
        kwargs[:query] = query_str
      end
      # Some of the query context _should_ be passed to the multiplex, too
      multiplex_context = if (ctx = kwargs[:context])
        {
          backtrace: ctx[:backtrace],
          tracers: ctx[:tracers],
        }
      else
        {}
      end
      # Since we're running one query, don't run a multiplex-level complexity analyzer
      all_results = multiplex([kwargs], max_complexity: nil, context: multiplex_context)
      all_results[0]
    end

    # Execute several queries on itself. Raises an error if the schema definition is invalid.
    # @example Run several queries at once
    #   context = { ... }
    #   queries = [
    #     { query: params[:query_1], variables: params[:variables_1], context: context },
    #     { query: params[:query_2], variables: params[:variables_2], context: context },
    #   ]
    #   results = MySchema.multiplex(queries)
    #   render json: {
    #     result_1: results[0],
    #     result_2: results[1],
    #   }
    #
    # @see {Query#initialize} for query keyword arguments
    # @see {Execution::Multiplex#run_queries} for multiplex keyword arguments
    # @param queries [Array<Hash>] Keyword arguments for each query
    # @param context [Hash] Multiplex-level context
    # @return [Array<Hash>] One result for each query in the input
    def multiplex(queries, **kwargs)
      with_definition_error_check {
        GraphQL::Execution::Multiplex.run_all(self, queries, **kwargs)
      }
    end

    # Search for a schema member using a string path
    # @example Finding a Field
    # Schema.find("Ensemble.musicians")
    #
    # @see {GraphQL::Schema::Finder} for more examples
    # @param path [String] A dot-separated path to the member
    # @raise [Schema::Finder::MemberNotFoundError] if path could not be found
    # @return [GraphQL::BaseType, GraphQL::Field, GraphQL::Argument, GraphQL::Directive] A GraphQL Schema Member
    def find(path)
      rebuild_artifacts unless defined?(@finder)
      @find_cache[path] ||= @finder.find(path)
    end

    # Resolve field named `field_name` for type `parent_type`.
    # Handles dynamic fields `__typename`, `__type` and `__schema`, too
    # @param parent_type [String, GraphQL::BaseType]
    # @param field_name [String]
    # @return [GraphQL::Field, nil] The field named `field_name` on `parent_type`
    # @see [GraphQL::Schema::Warden] Restricted access to members of a schema
    def get_field(parent_type, field_name)
      with_definition_error_check do
        parent_type_name = case parent_type
        when GraphQL::BaseType
          parent_type.name
        when String
          parent_type
        else
          raise "Unexpected parent_type: #{parent_type}"
        end

        defined_field = @instrumented_field_map[parent_type_name][field_name]
        if defined_field
          defined_field
        elsif parent_type == query && (entry_point_field = introspection_system.entry_point(name: field_name))
          entry_point_field
        elsif (dynamic_field = introspection_system.dynamic_field(name: field_name))
          dynamic_field
        else
          nil
        end
      end
    end

    # Fields for this type, after instrumentation is applied
    # @return [Hash<String, GraphQL::Field>]
    def get_fields(type)
      @instrumented_field_map[type.graphql_name]
    end

    def type_from_ast(ast_node)
      GraphQL::Schema::TypeExpression.build_type(self.types, ast_node)
    end

    # @see [GraphQL::Schema::Warden] Restricted access to members of a schema
    # @param type_defn [GraphQL::InterfaceType, GraphQL::UnionType] the type whose members you want to retrieve
    # @return [Array<GraphQL::ObjectType>] types which belong to `type_defn` in this schema
    def possible_types(type_defn)
      @possible_types ||= GraphQL::Schema::PossibleTypes.new(self)
      @possible_types.possible_types(type_defn)
    end

    # @see [GraphQL::Schema::Warden] Resticted access to root types
    # @return [GraphQL::ObjectType, nil]
    def root_type_for_operation(operation)
      case operation
      when "query"
        query
      when "mutation"
        mutation
      when "subscription"
        subscription
      else
        raise ArgumentError, "unknown operation type: #{operation}"
      end
    end

    def execution_strategy_for_operation(operation)
      case operation
      when "query"
        query_execution_strategy
      when "mutation"
        mutation_execution_strategy
      when "subscription"
        subscription_execution_strategy
      else
        raise ArgumentError, "unknown operation type: #{operation}"
      end
    end

    # Determine the GraphQL type for a given object.
    # This is required for unions and interfaces (including Relay's `Node` interface)
    # @see [GraphQL::Schema::Warden] Restricted access to members of a schema
    # @param type [GraphQL::UnionType, GraphQL:InterfaceType] the abstract type which is being resolved
    # @param object [Any] An application object which GraphQL is currently resolving on
    # @param ctx [GraphQL::Query::Context] The context for the current query
    # @return [GraphQL::ObjectType] The type for exposing `object` in GraphQL
    def resolve_type(type, object, ctx = :__undefined__)
      check_resolved_type(type, object, ctx) do |ok_type, ok_object, ok_ctx|
        if @resolve_type_proc.nil?
          raise(NotImplementedError, "Can't determine GraphQL type for: #{ok_object.inspect}, define `resolve_type (type, obj, ctx) -> { ... }` inside `Schema.define`.")
        end
        @resolve_type_proc.call(ok_type, ok_object, ok_ctx)
      end
    end

    # This is a compatibility hack so that instance-level and class-level
    # methods can get correctness checks without calling one another
    # @api private
    def check_resolved_type(type, object, ctx = :__undefined__)
      if ctx == :__undefined__
        # Old method signature
        ctx = object
        object = type
        type = nil
      end

      if object.is_a?(GraphQL::Schema::Object)
        object = object.object
      end

      if type.respond_to?(:graphql_definition)
        type = type.graphql_definition
      end

      # Prefer a type-local function; fall back to the schema-level function
      type_proc = type && type.resolve_type_proc
      type_result = if type_proc
        type_proc.call(object, ctx)
      else
        yield(type, object, ctx)
      end

      if type_result.respond_to?(:graphql_definition)
        type_result = type_result.graphql_definition
      end

      if type_result.nil?
        nil
      elsif !type_result.is_a?(GraphQL::BaseType)
        type_str = "#{type_result} (#{type_result.class.name})"
        raise "resolve_type(#{object}) returned #{type_str}, but it should return a GraphQL type"
      else
        type_result
      end
    end

    def resolve_type=(new_resolve_type_proc)
      callable = GraphQL::BackwardsCompatibility.wrap_arity(new_resolve_type_proc, from: 2, to: 3, last: true, name: "Schema#resolve_type(type, obj, ctx)")
      @resolve_type_proc = callable
    end

    # Fetch an application object by its unique id
    # @param id [String] A unique identifier, provided previously by this GraphQL schema
    # @param ctx [GraphQL::Query::Context] The context for the current query
    # @return [Any] The application object identified by `id`
    def object_from_id(id, ctx)
      if @object_from_id_proc.nil?
        raise(NotImplementedError, "Can't fetch an object for id \"#{id}\" because the schema's `object_from_id (id, ctx) -> { ... }` function is not defined")
      else
        @object_from_id_proc.call(id, ctx)
      end
    end

    # @param new_proc [#call] A new callable for fetching objects by ID
    def object_from_id=(new_proc)
      @object_from_id_proc = new_proc
    end

    # When we encounter a type error during query execution, we call this hook.
    #
    # You can use this hook to write a log entry,
    # add a {GraphQL::ExecutionError} to the response (with `ctx.add_error`)
    # or raise an exception and halt query execution.
    #
    # @example A `nil` is encountered by a non-null field
    #   type_error ->(err, query_ctx) {
    #     err.is_a?(GraphQL::InvalidNullError) # => true
    #   }
    #
    # @example An object doesn't resolve to one of a {UnionType}'s members
    #   type_error ->(err, query_ctx) {
    #     err.is_a?(GraphQL::UnresolvedTypeError) # => true
    #   }
    #
    # @see {DefaultTypeError} is the default behavior.
    # @param err [GraphQL::TypeError] The error encountered during execution
    # @param ctx [GraphQL::Query::Context] The context for the field where the error occurred
    # @return void
    def type_error(err, ctx)
      @type_error_proc.call(err, ctx)
    end

    # @param new_proc [#call] A new callable for handling type errors during execution
    def type_error=(new_proc)
      @type_error_proc = new_proc
    end

    # Can't delegate to `class`
    alias :_schema_class :class
    def_delegators :_schema_class, :visible?, :accessible?, :authorized?, :unauthorized_object, :inaccessible_fields

    # A function to call when {#execute} receives an invalid query string
    #
    # @see {DefaultParseError} is the default behavior.
    # @param err [GraphQL::ParseError] The error encountered during parsing
    # @param ctx [GraphQL::Query::Context] The context for the query where the error occurred
    # @return void
    def parse_error(err, ctx)
      @parse_error_proc.call(err, ctx)
    end

    # @param new_proc [#call] A new callable for handling parse errors during execution
    def parse_error=(new_proc)
      @parse_error_proc = new_proc
    end

    # Get a unique identifier from this object
    # @param object [Any] An application object
    # @param type [GraphQL::BaseType] The current type definition
    # @param ctx [GraphQL::Query::Context] the context for the current query
    # @return [String] a unique identifier for `object` which clients can use to refetch it
    def id_from_object(object, type, ctx)
      if @id_from_object_proc.nil?
        raise(NotImplementedError, "Can't generate an ID for #{object.inspect} of type #{type}, schema's `id_from_object` must be defined")
      else
        @id_from_object_proc.call(object, type, ctx)
      end
    end

    # @param new_proc [#call] A new callable for generating unique IDs
    def id_from_object=(new_proc)
      @id_from_object_proc = new_proc
    end

    # Create schema with the result of an introspection query.
    # @param introspection_result [Hash] A response from {GraphQL::Introspection::INTROSPECTION_QUERY}
    # @return [GraphQL::Schema] the schema described by `input`
    def self.from_introspection(introspection_result)
      GraphQL::Schema::Loader.load(introspection_result)
    end

    # Create schema from an IDL schema or file containing an IDL definition.
    # @param definition_or_path [String] A schema definition string, or a path to a file containing the definition
    # @param default_resolve [<#call(type, field, obj, args, ctx)>] A callable for handling field resolution
    # @param parser [Object] An object for handling definition string parsing (must respond to `parse`)
    # @return [GraphQL::Schema] the schema described by `document`
    def self.from_definition(definition_or_path, default_resolve: BuildFromDefinition::DefaultResolve, parser: BuildFromDefinition::DefaultParser)
      # If the file ends in `.graphql`, treat it like a filepath
      definition = if definition_or_path.end_with?(".graphql")
        File.read(definition_or_path)
      else
        definition_or_path
      end
      GraphQL::Schema::BuildFromDefinition.from_definition(definition, default_resolve: default_resolve, parser: parser)
    end

    # Error that is raised when [#Schema#from_definition] is passed an invalid schema definition string.
    class InvalidDocumentError < Error; end;

    # @return [Symbol, nil] The method name to lazily resolve `obj`, or nil if `obj`'s class wasn't registered wtih {#lazy_resolve}.
    def lazy_method_name(obj)
      @lazy_methods.get(obj)
    end

    # @return [Boolean] True if this object should be lazily resolved
    def lazy?(obj)
      !!lazy_method_name(obj)
    end

    # Return the GraphQL IDL for the schema
    # @param context [Hash]
    # @param only [<#call(member, ctx)>]
    # @param except [<#call(member, ctx)>]
    # @return [String]
    def to_definition(only: nil, except: nil, context: {})
      GraphQL::Schema::Printer.print_schema(self, only: only, except: except, context: context)
    end

    # Return the GraphQL::Language::Document IDL AST for the schema
    # @return [GraphQL::Language::Document]
    def to_document
      GraphQL::Language::DocumentFromSchemaDefinition.new(self).document
    end

    # Return the Hash response of {Introspection::INTROSPECTION_QUERY}.
    # @param context [Hash]
    # @param only [<#call(member, ctx)>]
    # @param except [<#call(member, ctx)>]
    # @return [Hash] GraphQL result
    def as_json(only: nil, except: nil, context: {})
      execute(Introspection::INTROSPECTION_QUERY, only: only, except: except, context: context).to_h
    end

    # Returns the JSON response of {Introspection::INTROSPECTION_QUERY}.
    # @see {#as_json}
    # @return [String]
    def to_json(*args)
      JSON.pretty_generate(as_json(*args))
    end

    class << self
      extend Forwardable
      # For compatibility, these methods all:
      # - Cause the Schema instance to be created, if it hasn't been created yet
      # - Delegate to that instance
      # Eventually, the methods will be moved into this class, removing the need for the singleton.
      def_delegators :graphql_definition,
        # Schema structure
        :as_json, :to_json, :to_document, :to_definition,
        # Execution
        :execute, :multiplex,
        :static_validator, :introspection_system,
        :query_analyzers, :tracers, :instrumenters,
<<<<<<< HEAD
        :query_execution_strategy, :mutation_execution_strategy, :subscription_execution_strategy,
        :execution_strategy_for_operation,
=======
>>>>>>> 24d5c4bc
        :validate, :multiplex_analyzers, :lazy?, :lazy_method_name, :after_lazy, :sync_lazy,
        # Configuration
        :analysis_engine, :analysis_engine=, :using_ast_analysis?,
        :max_complexity=, :max_depth=,
        :metadata,
        :default_mask,
        :default_filter, :redefine,
        :id_from_object_proc, :object_from_id_proc,
        :id_from_object=, :object_from_id=,
        :remove_handler,
        # Members
        :types, :get_fields, :find,
        :root_type_for_operation,
        :subscriptions,
        :union_memberships,
        :get_field, :root_types, :references_to, :type_from_ast,
        :possible_types

      def graphql_definition
        @graphql_definition ||= to_graphql
      end

      def use(plugin, options = {})
        plugins << [plugin, options]
      end

      def plugins
        @plugins ||= []
      end

      def to_graphql
        schema_defn = self.new
        schema_defn.raise_definition_error = true
        schema_defn.query = query
        schema_defn.mutation = mutation
        schema_defn.subscription = subscription
        schema_defn.max_complexity = max_complexity
        schema_defn.max_depth = max_depth
        schema_defn.default_max_page_size = default_max_page_size
        schema_defn.orphan_types = orphan_types
        schema_defn.directives = directives
        schema_defn.introspection_namespace = introspection
        schema_defn.resolve_type = method(:resolve_type)
        schema_defn.object_from_id = method(:object_from_id)
        schema_defn.id_from_object = method(:id_from_object)
        schema_defn.type_error = method(:type_error)
        schema_defn.context_class = context_class
        schema_defn.cursor_encoder = cursor_encoder
        schema_defn.tracers.concat(defined_tracers)
        schema_defn.query_analyzers.concat(defined_query_analyzers)

        schema_defn.middleware.concat(defined_middleware)
        schema_defn.multiplex_analyzers.concat(defined_multiplex_analyzers)
        schema_defn.query_execution_strategy = query_execution_strategy
        schema_defn.mutation_execution_strategy = mutation_execution_strategy
        schema_defn.subscription_execution_strategy = subscription_execution_strategy
        defined_instrumenters.each do |step, insts|
          insts.each do |inst|
            schema_defn.instrumenters[step] << inst
          end
        end
        lazy_classes.each do |lazy_class, value_method|
          schema_defn.lazy_methods.set(lazy_class, value_method)
        end
        if @rescues
          @rescues.each do |err_class, handler|
            schema_defn.rescue_from(err_class, &handler)
          end
        end

        if plugins.any?
          schema_plugins = plugins
          # TODO don't depend on .define
          schema_defn = schema_defn.redefine do
            schema_plugins.each do |plugin, options|
              if options.any?
                use(plugin, **options)
              else
                use(plugin)
              end
            end
          end
        end
        # Do this after `plugins` since Interpreter is a plugin
        if schema_defn.query_execution_strategy != GraphQL::Execution::Interpreter
          schema_defn.instrumenters[:query] << GraphQL::Schema::Member::Instrumentation
        end
        schema_defn.send(:rebuild_artifacts)

        schema_defn
      end

      def query(new_query_object = nil)
        if new_query_object
          @query_object = new_query_object
        else
          @query_object.respond_to?(:graphql_definition) ? @query_object.graphql_definition : @query_object
        end
      end

      def mutation(new_mutation_object = nil)
        if new_mutation_object
          @mutation_object = new_mutation_object
        else
          @mutation_object.respond_to?(:graphql_definition) ? @mutation_object.graphql_definition : @mutation_object
        end
      end

      def subscription(new_subscription_object = nil)
        if new_subscription_object
          @subscription_object = new_subscription_object
        else
          @subscription_object.respond_to?(:graphql_definition) ? @subscription_object.graphql_definition : @subscription_object
        end
      end

      def introspection(new_introspection_namespace = nil)
        if new_introspection_namespace
          @introspection = new_introspection_namespace
        else
          @introspection
        end
      end

      def cursor_encoder(new_encoder = nil)
        if new_encoder
          @cursor_encoder = new_encoder
        end
        @cursor_encoder || Base64Encoder
      end

      def default_max_page_size(new_default_max_page_size = nil)
        if new_default_max_page_size
          @default_max_page_size = new_default_max_page_size
        else
          @default_max_page_size
        end
      end

      def query_execution_strategy(new_query_execution_strategy = nil)
        if new_query_execution_strategy
          @query_execution_strategy = new_query_execution_strategy
        else
          @query_execution_strategy || self.default_execution_strategy
        end
      end

      def mutation_execution_strategy(new_mutation_execution_strategy = nil)
        if new_mutation_execution_strategy
          @mutation_execution_strategy = new_mutation_execution_strategy
        else
          @mutation_execution_strategy || self.default_execution_strategy
        end
      end

      def subscription_execution_strategy(new_subscription_execution_strategy = nil)
        if new_subscription_execution_strategy
          @subscription_execution_strategy = new_subscription_execution_strategy
        else
          @subscription_execution_strategy || self.default_execution_strategy
        end
      end

      def max_complexity(max_complexity = nil)
        if max_complexity
          @max_complexity = max_complexity
        else
          @max_complexity
        end
      end

      def max_depth(new_max_depth = nil)
        if new_max_depth
          @max_depth = new_max_depth
        else
          @max_depth
        end
      end

      def orphan_types(*new_orphan_types)
        if new_orphan_types.any?
          @orphan_types = new_orphan_types.flatten
        else
          @orphan_types || []
        end
      end

      def default_execution_strategy
        if superclass <= GraphQL::Schema
          superclass.default_execution_strategy
        else
          @default_execution_strategy
        end
      end

      def context_class(new_context_class = nil)
        if new_context_class
          @context_class = new_context_class
        else
          @context_class || GraphQL::Query::Context
        end
      end

      def rescue_from(err_class, &handler_block)
        @rescues ||= {}
        @rescues[err_class] = handler_block
      end

      def resolve_type(type, obj, ctx)
        raise NotImplementedError, "#{self.name}.resolve_type(type, obj, ctx) must be implemented to use Union types or Interface types (tried to resolve: #{type.name})"
      end

      def object_from_id(node_id, ctx)
        raise NotImplementedError, "#{self.name}.object_from_id(node_id, ctx) must be implemented to use the `node` field (tried to load from id `#{node_id}`)"
      end

      def id_from_object(object, type, ctx)
        raise NotImplementedError, "#{self.name}.id_from_object(object, type, ctx) must be implemented to create global ids (tried to create an id for `#{object.inspect}`)"
      end

      def visible?(member, context)
        call_on_type_class(member, :visible?, context, default: true)
      end

      def accessible?(member, context)
        call_on_type_class(member, :accessible?, context, default: true)
      end

      # This hook is called when a client tries to access one or more
      # fields that fail the `accessible?` check.
      #
      # By default, an error is added to the response. Override this hook to
      # track metrics or return a different error to the client.
      #
      # @param error [InaccessibleFieldsError] The analysis error for this check
      # @return [AnalysisError, nil] Return an error to skip the query
      def inaccessible_fields(error)
        error
      end

      # This hook is called when an object fails an `authorized?` check.
      # You might report to your bug tracker here, so you can correct
      # the field resolvers not to return unauthorized objects.
      #
      # By default, this hook just replaces the unauthorized object with `nil`.
      #
      # Whatever value is returned from this method will be used instead of the
      # unauthorized object (accessible ass `unauthorized_error.object`). If an
      # error is raised, then `nil` will be used.
      #
      # If you want to add an error to the `"errors"` key, raise a {GraphQL::ExecutionError}
      # in this hook.
      #
      # @param unauthorized_error [GraphQL::UnauthorizedError]
      # @return [Object] The returned object will be put in the GraphQL response
      def unauthorized_object(unauthorized_error)
        nil
      end

      def type_error(type_err, ctx)
        DefaultTypeError.call(type_err, ctx)
      end

      def lazy_resolve(lazy_class, value_method)
        lazy_classes[lazy_class] = value_method
      end

      def instrument(instrument_step, instrumenter, options = {})
        step = if instrument_step == :field && options[:after_built_ins]
          :field_after_built_ins
        else
          instrument_step
        end
        defined_instrumenters[step] << instrumenter
      end

      def directives(new_directives = nil)
        if new_directives
          @directives = new_directives.reduce({}) { |m, d| m[d.name] = d; m }
        end

        @directives ||= directives(DIRECTIVES)
      end

      def tracer(new_tracer)
        defined_tracers << new_tracer
      end

      def query_analyzer(new_analyzer)
        if new_analyzer == GraphQL::Authorization::Analyzer
          warn("The Authorization query analyzer is deprecated. Authorizing at query runtime is generally a better idea.")
        end
        defined_query_analyzers << new_analyzer
      end

      def middleware(new_middleware = nil)
        if new_middleware
          defined_middleware << new_middleware
        else
          graphql_definition.middleware
        end
      end

      def multiplex_analyzer(new_analyzer)
        defined_multiplex_analyzers << new_analyzer
      end

      private

      def lazy_classes
        @lazy_classes ||= {}
      end

      def defined_instrumenters
        @defined_instrumenters ||= Hash.new { |h,k| h[k] = [] }
      end

      def defined_tracers
        @defined_tracers ||= []
      end

      def defined_query_analyzers
        @defined_query_analyzers ||= []
      end

      def defined_middleware
        @defined_middleware ||= []
      end

      def defined_multiplex_analyzers
        @defined_multiplex_analyzers ||= []
      end

      # Given this schema member, find the class-based definition object
      # whose `method_name` should be treated as an application hook
      # @see {.visible?}
      # @see {.accessible?}
      # @see {.authorized?}
      def call_on_type_class(member, method_name, *args, default:)
        member = if member.respond_to?(:metadata) && member.metadata
          member.metadata[:type_class] || member
        else
          member
        end

        if member.respond_to?(:relay_node_type) && (t = member.relay_node_type)
          member = t
        end

        if member.respond_to?(method_name)
          member.public_send(method_name, *args)
        else
          default
        end
      end
    end


    def self.inherited(child_class)
      child_class.singleton_class.class_eval do
        prepend(MethodWrappers)
      end
    end

    module MethodWrappers
      # Wrap the user-provided resolve-type in a correctness check
      def resolve_type(type, obj, ctx = :__undefined__)
        graphql_definition.check_resolved_type(type, obj, ctx) do |ok_type, ok_obj, ok_ctx|
          super(ok_type, ok_obj, ok_ctx)
        end
      end
    end

    # Call the given block at the right time, either:
    # - Right away, if `value` is not registered with `lazy_resolve`
    # - After resolving `value`, if it's registered with `lazy_resolve` (eg, `Promise`)
    # @api private
    def after_lazy(value)
      if lazy?(value)
        GraphQL::Execution::Lazy.new do
          result = sync_lazy(value)
          # The returned result might also be lazy, so check it, too
          after_lazy(result) do |final_result|
            yield(final_result) if block_given?
          end
        end
      else
        yield(value) if block_given?
      end
    end

    # Override this method to handle lazy objects in a custom way.
    # @param value [Object] an instance of a class registered with {.lazy_resolve}
    # @param ctx [GraphQL::Query::Context] the context for this query
    # @return [Object] A GraphQL-ready (non-lazy) object
    def self.sync_lazy(value)
      yield(value)
    end

    # @see Schema.sync_lazy for a hook to override
    # @api private
    def sync_lazy(value)
      self.class.sync_lazy(value) { |v|
        lazy_method = lazy_method_name(v)
        if lazy_method
          synced_value = value.public_send(lazy_method)
          sync_lazy(synced_value)
        else
          v
        end
      }
    end

    protected

    def rescues?
      !!@rescue_middleware
    end

    # Lazily create a middleware and add it to the schema
    # (Don't add it if it's not used)
    def rescue_middleware
      @rescue_middleware ||= GraphQL::Schema::RescueMiddleware.new.tap { |m| middleware.insert(0, m) }
    end

    private

    def rebuild_artifacts
      if @rebuilding_artifacts
        raise CyclicalDefinitionError, "Part of the schema build process re-triggered the schema build process, causing an infinite loop. Avoid using Schema#types, Schema#possible_types, and Schema#get_field during schema build."
      else
        @rebuilding_artifacts = true
        @introspection_system = Schema::IntrospectionSystem.new(self)
        traversal = Traversal.new(self)
        @types = traversal.type_map
        @root_types = [query, mutation, subscription]
        @instrumented_field_map = traversal.instrumented_field_map
        @type_reference_map = traversal.type_reference_map
        @union_memberships = traversal.union_memberships
        @find_cache = {}
        @finder = Finder.new(self)
      end
    ensure
      @rebuilding_artifacts = false
    end

    class CyclicalDefinitionError < GraphQL::Error
    end

    def with_definition_error_check
      if @definition_error
        raise @definition_error
      else
        yield
      end
    end
  end
end<|MERGE_RESOLUTION|>--- conflicted
+++ resolved
@@ -166,9 +166,9 @@
       @cursor_encoder = Base64Encoder
       # Default to the built-in execution strategy:
       @analysis_engine = GraphQL::Analysis
-      @query_execution_strategy = self.class.default_execution_strategy || GraphQL::Execution::Execute
-      @mutation_execution_strategy = self.class.default_execution_strategy || GraphQL::Execution::Execute
-      @subscription_execution_strategy = self.class.default_execution_strategy || GraphQL::Execution::Execute
+      @query_execution_strategy = self.class.default_execution_strategy
+      @mutation_execution_strategy = self.class.default_execution_strategy
+      @subscription_execution_strategy = self.class.default_execution_strategy
       @default_mask = GraphQL::Schema::NullMask
       @rebuilding_artifacts = false
       @context_class = GraphQL::Query::Context
@@ -670,11 +670,7 @@
         :execute, :multiplex,
         :static_validator, :introspection_system,
         :query_analyzers, :tracers, :instrumenters,
-<<<<<<< HEAD
-        :query_execution_strategy, :mutation_execution_strategy, :subscription_execution_strategy,
         :execution_strategy_for_operation,
-=======
->>>>>>> 24d5c4bc
         :validate, :multiplex_analyzers, :lazy?, :lazy_method_name, :after_lazy, :sync_lazy,
         # Configuration
         :analysis_engine, :analysis_engine=, :using_ast_analysis?,
@@ -866,7 +862,7 @@
         if superclass <= GraphQL::Schema
           superclass.default_execution_strategy
         else
-          @default_execution_strategy
+          @default_execution_strategy ||= GraphQL::Execution::Execute
         end
       end
 
