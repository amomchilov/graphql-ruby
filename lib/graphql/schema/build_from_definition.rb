# frozen_string_literal: true
require "graphql/schema/build_from_definition/resolve_map"

module GraphQL
  class Schema
    module BuildFromDefinition
      class << self
        def from_definition(definition_string, default_resolve:, using: {}, interpreter: true, parser: DefaultParser)
          document = parser.parse(definition_string)
          Builder.build(document, default_resolve: default_resolve, using: using, interpreter: interpreter)
        end
      end

      # @api private
      DefaultParser = GraphQL::Language::Parser

      # @api private
      module DefaultResolve
        def self.call(type, field, obj, args, ctx)
          if field.arguments.any?
            obj.public_send(field.name, args, ctx)
          else
            obj.public_send(field.name)
          end
        end
      end

      # @api private
      module Builder
        extend self

        def build(document, default_resolve: DefaultResolve, using: {}, interpreter: true)
          raise InvalidDocumentError.new('Must provide a document ast.') if !document || !document.is_a?(GraphQL::Language::Nodes::Document)

          if default_resolve.is_a?(Hash)
            default_resolve = ResolveMap.new(default_resolve)
          end

          schema_defns = document.definitions.select { |d| d.is_a?(GraphQL::Language::Nodes::SchemaDefinition) }
          if schema_defns.size > 1
            raise InvalidDocumentError.new('Must provide only one schema definition.')
          end
          schema_definition = schema_defns.first
          types = {}
          types.merge!(GraphQL::Schema::BUILT_IN_TYPES)
          directives = {}
          type_resolver = ->(type) { resolve_type(types, type)  }

          document.definitions.each do |definition|
            case definition
            when GraphQL::Language::Nodes::SchemaDefinition
              nil # already handled
            when GraphQL::Language::Nodes::EnumTypeDefinition
              types[definition.name] = build_enum_type(definition, type_resolver)
            when GraphQL::Language::Nodes::ObjectTypeDefinition
              is_subscription_root = (definition.name == "Subscription" && (schema_definition.nil? || schema_definition.subscription.nil?)) || (schema_definition && (definition.name == schema_definition.subscription))
              should_extend_subscription_root = is_subscription_root && interpreter
              types[definition.name] = build_object_type(definition, type_resolver, default_resolve: default_resolve, extend_subscription_root: should_extend_subscription_root)
            when GraphQL::Language::Nodes::InterfaceTypeDefinition
              types[definition.name] = build_interface_type(definition, type_resolver)
            when GraphQL::Language::Nodes::UnionTypeDefinition
              types[definition.name] = build_union_type(definition, type_resolver)
            when GraphQL::Language::Nodes::ScalarTypeDefinition
              types[definition.name] = build_scalar_type(definition, type_resolver, default_resolve: default_resolve)
            when GraphQL::Language::Nodes::InputObjectTypeDefinition
              types[definition.name] = build_input_object_type(definition, type_resolver)
            when GraphQL::Language::Nodes::DirectiveDefinition
              directives[definition.name] = build_directive(definition, type_resolver)
            end
          end

          directives = GraphQL::Schema.default_directives.merge(directives)

          if schema_definition
            if schema_definition.query
              raise InvalidDocumentError.new("Specified query type \"#{schema_definition.query}\" not found in document.") unless types[schema_definition.query]
              query_root_type = types[schema_definition.query]
            end

            if schema_definition.mutation
              raise InvalidDocumentError.new("Specified mutation type \"#{schema_definition.mutation}\" not found in document.") unless types[schema_definition.mutation]
              mutation_root_type = types[schema_definition.mutation]
            end

            if schema_definition.subscription
              raise InvalidDocumentError.new("Specified subscription type \"#{schema_definition.subscription}\" not found in document.") unless types[schema_definition.subscription]
              subscription_root_type = types[schema_definition.subscription]
            end
          else
            query_root_type = types['Query']
            mutation_root_type = types['Mutation']
            subscription_root_type = types['Subscription']
          end

          raise InvalidDocumentError.new('Must provide schema definition with query type or a type named Query.') unless query_root_type

          Class.new(GraphQL::Schema) do
            begin
              # Add these first so that there's some chance of resolving late-bound types
              orphan_types types.values
              query query_root_type
              mutation mutation_root_type
              subscription subscription_root_type
            rescue Schema::UnresolvedLateBoundTypeError  => err
              type_name = err.type.name
              err_backtrace =  err.backtrace
              raise InvalidDocumentError, "Type \"#{type_name}\" not found in document.", err_backtrace
            end

            if default_resolve.respond_to?(:resolve_type)
              define_singleton_method(:resolve_type) do |*args|
                default_resolve.resolve_type(*args)
              end
            else
              define_singleton_method(:resolve_type) do |*args|
                NullResolveType.call(*args)
              end
            end

            directives directives.values

            if schema_definition
              ast_node(schema_definition)
            end

            if interpreter
              use GraphQL::Execution::Interpreter
              use GraphQL::Analysis::AST
            end

            using.each do |plugin, options|
              if options
                use(plugin, **options)
              else
                use(plugin)
              end
            end
          end
        end

        NullResolveType = ->(type, obj, ctx) {
          raise(GraphQL::RequiredImplementationMissingError, "Generated Schema cannot use Interface or Union types for execution. Implement resolve_type on your resolver.")
        }

        def build_enum_type(enum_type_definition, type_resolver)
          builder = self
          Class.new(GraphQL::Schema::Enum) do
            graphql_name(enum_type_definition.name)
            description(enum_type_definition.description)
            ast_node(enum_type_definition)
            enum_type_definition.values.each do |enum_value_definition|
              value(enum_value_definition.name,
                value: enum_value_definition.name,
                deprecation_reason: builder.build_deprecation_reason(enum_value_definition.directives),
                description: enum_value_definition.description,
                ast_node: enum_value_definition,
              )
            end
          end
        end

        def build_deprecation_reason(directives)
          deprecated_directive = directives.find{ |d| d.name == 'deprecated' }
          return unless deprecated_directive

          reason = deprecated_directive.arguments.find{ |a| a.name == 'reason' }
          return GraphQL::Schema::Directive::DEFAULT_DEPRECATION_REASON unless reason

          reason.value
        end

        def build_scalar_type(scalar_type_definition, type_resolver, default_resolve:)
          Class.new(GraphQL::Schema::Scalar) do
            graphql_name(scalar_type_definition.name)
            description(scalar_type_definition.description)
            ast_node(scalar_type_definition)

            if default_resolve.respond_to?(:coerce_input)
              define_singleton_method(:coerce_input) do |val, ctx|
                default_resolve.coerce_input(self, val, ctx)
              end

              define_singleton_method(:coerce_result) do |val, ctx|
                default_resolve.coerce_result(self, val, ctx)
              end
            end
          end
        end

        def build_union_type(union_type_definition, type_resolver)
          Class.new(GraphQL::Schema::Union) do
            graphql_name(union_type_definition.name)
            description(union_type_definition.description)
            possible_types(*union_type_definition.types.map { |type_name| type_resolver.call(type_name) })
            ast_node(union_type_definition)
          end
        end

        def build_object_type(object_type_definition, type_resolver, default_resolve:, extend_subscription_root:)
          builder = self
          type_def = nil
          typed_resolve_fn = ->(field, obj, args, ctx) { default_resolve.call(type_def, field, obj, args, ctx) }
<<<<<<< HEAD
          Class.new(GraphQL::Schema::Object) do
            type_def = self
            graphql_name(object_type_definition.name)
            description(object_type_definition.description)
            ast_node(object_type_definition)
            if extend_subscription_root
              # This has to come before `field ...` configurations since it modifies them
              extend Subscriptions::SubscriptionRoot
            end
=======
          defns = {
            name: object_type_definition.name,
            description: object_type_definition.description,
            interfaces: object_type_definition.interfaces.map{ |interface_name| type_resolver.call(interface_name) },
          }
          obj_fields = Hash[build_fields(object_type_definition.fields, type_resolver, default_resolve: typed_resolve_fn)]
          if obj_fields.any?
            defns[:fields] = obj_fields
          end
          type_def = GraphQL::ObjectType.define(**defns)
          type_def.ast_node = object_type_definition
          type_def
        end
>>>>>>> 801e880f

            object_type_definition.interfaces.each do |interface_name|
              interface_defn = type_resolver.call(interface_name)
              implements(interface_defn)
            end

            builder.build_fields(self, object_type_definition.fields, type_resolver, default_resolve: typed_resolve_fn)
          end
        end

        def build_input_object_type(input_object_type_definition, type_resolver)
          builder = self
          Class.new(GraphQL::Schema::InputObject) do
            graphql_name(input_object_type_definition.name)
            description(input_object_type_definition.description)
            ast_node(input_object_type_definition)
            builder.build_arguments(self, input_object_type_definition.fields, type_resolver)
          end
        end

        def build_default_value(default_value)
          case default_value
          when GraphQL::Language::Nodes::Enum
            default_value.name
          when GraphQL::Language::Nodes::NullValue
            nil
          when GraphQL::Language::Nodes::InputObject
            default_value.to_h
          when Array
            default_value.map { |v| build_default_value(v) }
          else
            default_value
          end
        end

        def build_arguments(type_class, arguments, type_resolver)
          builder = self

          arguments.each do |argument_defn|
            default_value_kwargs = {}
            if !argument_defn.default_value.nil?
              default_value_kwargs[:default_value] = builder.build_default_value(argument_defn.default_value)
            end

            type_class.argument(
              argument_defn.name,
              type: type_resolver.call(argument_defn.type),
              required: false,
              description: argument_defn.description,
              ast_node: argument_defn,
              camelize: false,
              method_access: false,
              **default_value_kwargs
            )
          end
        end

        def build_directive(directive_definition, type_resolver)
<<<<<<< HEAD
          builder = self
          Class.new(GraphQL::Schema::Directive) do
            graphql_name(directive_definition.name)
            description(directive_definition.description)
            locations(*directive_definition.locations.map { |location| location.name.to_sym })
            ast_node(directive_definition)
            builder.build_arguments(self, directive_definition.arguments, type_resolver)
=======
          directive_args = Hash[build_directive_arguments(directive_definition, type_resolver)]

          defn = {
            name: directive_definition.name,
            description: directive_definition.description,
            locations: directive_definition.locations.map { |location| location.name.to_sym },
          }

          if directive_args.any?
            defn[:arguments] = directive_args
          end

          directive = GraphQL::Directive.define(**defn)
          directive.ast_node = directive_definition

          directive
        end

        def build_directive_arguments(directive_definition, type_resolver)
          directive_definition.arguments.map do |directive_argument|
            kwargs = {}

            if !directive_argument.default_value.nil?
              kwargs[:default_value] = build_default_value(directive_argument.default_value)
            end

            argument = GraphQL::Argument.define(
              name: directive_argument.name,
              type: type_resolver.call(directive_argument.type),
              description: directive_argument.description,
              method_access: false,
              **kwargs,
            )

            argument.ast_node = directive_argument

            [
              directive_argument.name,
              argument
            ]
>>>>>>> 801e880f
          end
        end

        def build_interface_type(interface_type_definition, type_resolver)
          builder = self
          Module.new do
            include GraphQL::Schema::Interface
            graphql_name(interface_type_definition.name)
            description(interface_type_definition.description)
            ast_node(interface_type_definition)

            builder.build_fields(self, interface_type_definition.fields, type_resolver, default_resolve: nil)
          end
        end

        def build_fields(owner, field_definitions, type_resolver, default_resolve:)
          builder = self

          field_definitions.map do |field_definition|
            type_name = resolve_type_name(field_definition.type)

<<<<<<< HEAD
            owner.field(
              field_definition.name,
              description: field_definition.description,
              type: type_resolver.call(field_definition.type),
              null: true,
              connection: type_name.end_with?("Connection"),
              deprecation_reason: build_deprecation_reason(field_definition.directives),
              ast_node: field_definition,
              method_conflict_warning: false,
              camelize: false,
            ) do
              builder.build_arguments(self, field_definition.arguments, type_resolver)

              # Don't do this for interfaces
              if default_resolve
                # TODO fragile hack. formalize this API?
                define_singleton_method :resolve_field_method do |obj, args, ctx|
                  default_resolve.call(self, obj.object, args, ctx)
                end
              end
            end
=======
            field = nil

            defns = {
              name: field_definition.name,
              description: field_definition.description,
              type: type_resolver.call(field_definition.type),
              resolve: ->(obj, args, ctx) { default_resolve.call(field, obj, args, ctx) },
              deprecation_reason: build_deprecation_reason(field_definition.directives),
            }

            if field_arguments.any?
              defns[:arguments] = field_arguments
            end

            field = GraphQL::Field.define(**defns)

            field.ast_node = field_definition

            type_name = resolve_type_name(field_definition.type)
            field.connection = type_name.end_with?("Connection")
            [field_definition.name, field]
>>>>>>> 801e880f
          end
        end

        def resolve_type(types, ast_node)
          case ast_node
          when GraphQL::Language::Nodes::TypeName
            type_name = ast_node.name
            types[type_name] ||= GraphQL::Schema::LateBoundType.new(type_name)
          when GraphQL::Language::Nodes::NonNullType
            resolve_type(types, ast_node.of_type).to_non_null_type
          when GraphQL::Language::Nodes::ListType
            resolve_type(types, ast_node.of_type).to_list_type
          else
            raise "Unexpected ast_node: #{ast_node.inspect}"
          end
        end

        def resolve_type_name(type)
          case type
          when GraphQL::Language::Nodes::TypeName
            return type.name
          else
            resolve_type_name(type.of_type)
          end
        end
      end

      private_constant :Builder
    end
  end
end<|MERGE_RESOLUTION|>--- conflicted
+++ resolved
@@ -200,7 +200,7 @@
           builder = self
           type_def = nil
           typed_resolve_fn = ->(field, obj, args, ctx) { default_resolve.call(type_def, field, obj, args, ctx) }
-<<<<<<< HEAD
+
           Class.new(GraphQL::Schema::Object) do
             type_def = self
             graphql_name(object_type_definition.name)
@@ -210,21 +210,6 @@
               # This has to come before `field ...` configurations since it modifies them
               extend Subscriptions::SubscriptionRoot
             end
-=======
-          defns = {
-            name: object_type_definition.name,
-            description: object_type_definition.description,
-            interfaces: object_type_definition.interfaces.map{ |interface_name| type_resolver.call(interface_name) },
-          }
-          obj_fields = Hash[build_fields(object_type_definition.fields, type_resolver, default_resolve: typed_resolve_fn)]
-          if obj_fields.any?
-            defns[:fields] = obj_fields
-          end
-          type_def = GraphQL::ObjectType.define(**defns)
-          type_def.ast_node = object_type_definition
-          type_def
-        end
->>>>>>> 801e880f
 
             object_type_definition.interfaces.each do |interface_name|
               interface_defn = type_resolver.call(interface_name)
@@ -283,7 +268,6 @@
         end
 
         def build_directive(directive_definition, type_resolver)
-<<<<<<< HEAD
           builder = self
           Class.new(GraphQL::Schema::Directive) do
             graphql_name(directive_definition.name)
@@ -291,48 +275,6 @@
             locations(*directive_definition.locations.map { |location| location.name.to_sym })
             ast_node(directive_definition)
             builder.build_arguments(self, directive_definition.arguments, type_resolver)
-=======
-          directive_args = Hash[build_directive_arguments(directive_definition, type_resolver)]
-
-          defn = {
-            name: directive_definition.name,
-            description: directive_definition.description,
-            locations: directive_definition.locations.map { |location| location.name.to_sym },
-          }
-
-          if directive_args.any?
-            defn[:arguments] = directive_args
-          end
-
-          directive = GraphQL::Directive.define(**defn)
-          directive.ast_node = directive_definition
-
-          directive
-        end
-
-        def build_directive_arguments(directive_definition, type_resolver)
-          directive_definition.arguments.map do |directive_argument|
-            kwargs = {}
-
-            if !directive_argument.default_value.nil?
-              kwargs[:default_value] = build_default_value(directive_argument.default_value)
-            end
-
-            argument = GraphQL::Argument.define(
-              name: directive_argument.name,
-              type: type_resolver.call(directive_argument.type),
-              description: directive_argument.description,
-              method_access: false,
-              **kwargs,
-            )
-
-            argument.ast_node = directive_argument
-
-            [
-              directive_argument.name,
-              argument
-            ]
->>>>>>> 801e880f
           end
         end
 
@@ -354,7 +296,6 @@
           field_definitions.map do |field_definition|
             type_name = resolve_type_name(field_definition.type)
 
-<<<<<<< HEAD
             owner.field(
               field_definition.name,
               description: field_definition.description,
@@ -376,29 +317,6 @@
                 end
               end
             end
-=======
-            field = nil
-
-            defns = {
-              name: field_definition.name,
-              description: field_definition.description,
-              type: type_resolver.call(field_definition.type),
-              resolve: ->(obj, args, ctx) { default_resolve.call(field, obj, args, ctx) },
-              deprecation_reason: build_deprecation_reason(field_definition.directives),
-            }
-
-            if field_arguments.any?
-              defns[:arguments] = field_arguments
-            end
-
-            field = GraphQL::Field.define(**defns)
-
-            field.ast_node = field_definition
-
-            type_name = resolve_type_name(field_definition.type)
-            field.connection = type_name.end_with?("Connection")
-            [field_definition.name, field]
->>>>>>> 801e880f
           end
         end
 
