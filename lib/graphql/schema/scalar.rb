--- conflicted
+++ resolved
@@ -13,23 +13,6 @@
           val
         end
 
-<<<<<<< HEAD
-=======
-        prepend Schema::Member::CachedGraphQLDefinition::DeprecatedToGraphQL
-
-        def to_graphql
-          type_defn = GraphQL::ScalarType.new
-          type_defn.name = graphql_name
-          type_defn.description = description
-          type_defn.coerce_result = method(:coerce_result)
-          type_defn.coerce_input = method(:coerce_input)
-          type_defn.metadata[:type_class] = self
-          type_defn.default_scalar = default_scalar
-          type_defn.ast_node = ast_node
-          type_defn
-        end
-
->>>>>>> 1f91e6fe
         def kind
           GraphQL::TypeKinds::SCALAR
         end
