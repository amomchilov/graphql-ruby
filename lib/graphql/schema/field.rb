# frozen_string_literal: true
require "graphql/schema/field/connection_extension"
require "graphql/schema/field/scope_extension"

module GraphQL
  class Schema
    class Field
      include GraphQL::Schema::Member::HasArguments
      include GraphQL::Schema::Member::HasAstNode
      include GraphQL::Schema::Member::HasPath
      include GraphQL::Schema::Member::HasValidators
      extend GraphQL::Schema::FindInheritedValue
      include GraphQL::Schema::FindInheritedValue::EmptyObjects
      include GraphQL::Schema::Member::HasDirectives
      include GraphQL::Schema::Member::HasDeprecationReason

      class FieldImplementationFailed < GraphQL::Error; end

      # @return [String] the GraphQL name for this field, camelized unless `camelize: false` is provided
      attr_reader :name
      alias :graphql_name :name

      attr_writer :description

      # @return [Symbol] Method or hash key on the underlying object to look up
      attr_reader :method_sym

      # @return [String] Method or hash key on the underlying object to look up
      attr_reader :method_str

      # @return [Symbol] The method on the type to look up
      def resolver_method
        if @resolver_class
          @resolver_class.resolver_method
        else
          @resolver_method
        end
      end

      # @return [Class] The thing this field was defined on (type, mutation, resolver)
      attr_accessor :owner

      # @return [Class] The GraphQL type this field belongs to. (For fields defined on mutations, it's the payload type)
      def owner_type
        @owner_type ||= if owner.nil?
          raise GraphQL::InvariantError, "Field #{original_name.inspect} (graphql name: #{graphql_name.inspect}) has no owner, but all fields should have an owner. How did this happen?!"
        elsif owner < GraphQL::Schema::Mutation
          owner.payload_type
        else
          owner
        end
      end

      # @return [Symbol] the original name of the field, passed in by the user
      attr_reader :original_name

      # @return [Class, nil] The {Schema::Resolver} this field was derived from, if there is one
      def resolver
        @resolver_class
      end

      # @return [Boolean] Is this field a predefined introspection field?
      def introspection?
        @introspection
      end

      def inspect
        "#<#{self.class} #{path}#{all_argument_definitions.any? ? "(...)" : ""}: #{type.to_type_signature}>"
      end

      alias :mutation :resolver

      # @return [Boolean] Apply tracing to this field? (Default: skip scalars, this is the override value)
      attr_reader :trace

      # @return [String, nil]
      def subscription_scope
        @subscription_scope || (@resolver_class.respond_to?(:subscription_scope) ? @resolver_class.subscription_scope : nil)
      end
      attr_writer :subscription_scope

      # Create a field instance from a list of arguments, keyword arguments, and a block.
      #
      # This method implements prioritization between the `resolver` or `mutation` defaults
      # and the local overrides via other keywords.
      #
      # It also normalizes positional arguments into keywords for {Schema::Field#initialize}.
      # @param resolver [Class] A {GraphQL::Schema::Resolver} class to use for field configuration
      # @param mutation [Class] A {GraphQL::Schema::Mutation} class to use for field configuration
      # @param subscription [Class] A {GraphQL::Schema::Subscription} class to use for field configuration
      # @return [GraphQL::Schema:Field] an instance of `self
      # @see {.initialize} for other options
      def self.from_options(name = nil, type = nil, desc = nil, resolver: nil, mutation: nil, subscription: nil,**kwargs, &block)
        if (resolver_class = resolver || mutation || subscription)
          # Add a reference to that parent class
          kwargs[:resolver_class] = resolver_class
        end

        if name
          kwargs[:name] = name
        end

        if !type.nil?
          if desc
            if kwargs[:description]
              raise ArgumentError, "Provide description as a positional argument or `description:` keyword, but not both (#{desc.inspect}, #{kwargs[:description].inspect})"
            end

            kwargs[:description] = desc
            kwargs[:type] = type
          elsif (resolver || mutation) && type.is_a?(String)
            # The return type should be copied from the resolver, and the second positional argument is the description
            kwargs[:description] = type
          else
            kwargs[:type] = type
          end
          if type.is_a?(Class) && type < GraphQL::Schema::Mutation
            raise ArgumentError, "Use `field #{name.inspect}, mutation: Mutation, ...` to provide a mutation to this field instead"
          end
        end
        new(**kwargs, &block)
      end

      # Can be set with `connection: true|false` or inferred from a type name ending in `*Connection`
      # @return [Boolean] if true, this field will be wrapped with Relay connection behavior
      def connection?
        if @connection.nil?
          # Provide default based on type name
<<<<<<< HEAD
          return_type_name = if (contains_type = @field || @function || @resolver_class) && contains_type.type
            Member::BuildType.to_type_name(contains_type.type)
          elsif @return_type_expr
=======
          return_type_name = if @return_type_expr
>>>>>>> 807948c6
            Member::BuildType.to_type_name(@return_type_expr)
          else
            # As a last ditch, try to force loading the return type:
            type.unwrap.name
          end
          @connection = return_type_name.end_with?("Connection")
        else
          @connection
        end
      end

      # @return [Boolean] if true, the return type's `.scope_items` method will be applied to this field's return value
      def scoped?
        if !@scope.nil?
          # The default was overridden
          @scope
        else
          @return_type_expr && (@return_type_expr.is_a?(Array) || (@return_type_expr.is_a?(String) && @return_type_expr.include?("[")) || connection?)
        end
      end

      # This extension is applied to fields when {#connection?} is true.
      #
      # You can override it in your base field definition.
      # @return [Class] A {FieldExtension} subclass for implementing pagination behavior.
      # @example Configuring a custom extension
      #   class Types::BaseField < GraphQL::Schema::Field
      #     connection_extension(MyCustomExtension)
      #   end
      def self.connection_extension(new_extension_class = nil)
        if new_extension_class
          @connection_extension = new_extension_class
        else
          @connection_extension ||= find_inherited_value(:connection_extension, ConnectionExtension)
        end
      end

      # @return Boolean
      attr_reader :relay_node_field

      # @return [Boolean] Should we warn if this field's name conflicts with a built-in method?
      def method_conflict_warning?
        @method_conflict_warning
      end

      # @param name [Symbol] The underscore-cased version of this field name (will be camelized for the GraphQL API)
      # @param type [Class, GraphQL::BaseType, Array] The return type of this field
      # @param owner [Class] The type that this field belongs to
      # @param null [Boolean] `true` if this field may return `null`, `false` if it is never `null`
      # @param description [String] Field description
      # @param deprecation_reason [String] If present, the field is marked "deprecated" with this message
      # @param method [Symbol] The method to call on the underlying object to resolve this field (defaults to `name`)
      # @param hash_key [String, Symbol] The hash key to lookup on the underlying object (if its a Hash) to resolve this field (defaults to `name` or `name.to_s`)
      # @param dig [Array<String, Symbol>] The nested hash keys to lookup on the underlying hash to resolve this field using dig
      # @param resolver_method [Symbol] The method on the type to call to resolve this field (defaults to `name`)
      # @param connection [Boolean] `true` if this field should get automagic connection behavior; default is to infer by `*Connection` in the return type name
      # @param connection_extension [Class] The extension to add, to implement connections. If `nil`, no extension is added.
      # @param max_page_size [Integer, nil] For connections, the maximum number of items to return from this field, or `nil` to allow unlimited results.
      # @param introspection [Boolean] If true, this field will be marked as `#introspection?` and the name may begin with `__`
      # @param resolver_class [Class] (Private) A {Schema::Resolver} which this field was derived from. Use `resolver:` to create a field with a resolver.
      # @param arguments [{String=>GraphQL::Schema::Argument, Hash}] Arguments for this field (may be added in the block, also)
      # @param camelize [Boolean] If true, the field name will be camelized when building the schema
      # @param complexity [Numeric] When provided, set the complexity for this field
      # @param scope [Boolean] If true, the return type's `.scope_items` method will be called on the return value
      # @param subscription_scope [Symbol, String] A key in `context` which will be used to scope subscription payloads
      # @param extensions [Array<Class, Hash<Class => Object>>] Named extensions to apply to this field (see also {#extension})
      # @param directives [Hash{Class => Hash}] Directives to apply to this field
      # @param trace [Boolean] If true, a {GraphQL::Tracing} tracer will measure this scalar field
      # @param broadcastable [Boolean] Whether or not this field can be distributed in subscription broadcasts
      # @param ast_node [Language::Nodes::FieldDefinition, nil] If this schema was parsed from definition, this AST node defined the field
      # @param method_conflict_warning [Boolean] If false, skip the warning if this field's method conflicts with a built-in method
      # @param validates [Array<Hash>] Configurations for validating this field
<<<<<<< HEAD
      def initialize(type: nil, name: nil, owner: nil, null: true, field: nil, function: nil, description: nil, deprecation_reason: nil, method: nil, hash_key: nil, dig: nil, resolver_method: nil, resolve: nil, connection: nil, max_page_size: :not_given, scope: nil, introspection: false, camelize: true, trace: nil, complexity: nil, ast_node: nil, extras: EMPTY_ARRAY, extensions: EMPTY_ARRAY, connection_extension: self.class.connection_extension, resolver_class: nil, subscription_scope: nil, relay_node_field: false, relay_nodes_field: false, method_conflict_warning: true, broadcastable: nil, arguments: EMPTY_HASH, directives: EMPTY_HASH, validates: EMPTY_ARRAY, &definition_block)
=======
      def initialize(type: nil, name: nil, owner: nil, null: true, description: nil, deprecation_reason: nil, method: nil, hash_key: nil, dig: nil, resolver_method: nil, connection: nil, max_page_size: :not_given, scope: nil, introspection: false, camelize: true, trace: nil, complexity: 1, ast_node: nil, extras: EMPTY_ARRAY, extensions: EMPTY_ARRAY, connection_extension: self.class.connection_extension, resolver_class: nil, subscription_scope: nil, relay_node_field: false, relay_nodes_field: false, method_conflict_warning: true, broadcastable: nil, arguments: EMPTY_HASH, directives: EMPTY_HASH, validates: EMPTY_ARRAY, &definition_block)
>>>>>>> 807948c6
        if name.nil?
          raise ArgumentError, "missing first `name` argument or keyword `name:`"
        end
        if !(resolver_class)
          if type.nil?
            raise ArgumentError, "missing second `type` argument or keyword `type:`"
          end
        end
        @original_name = name
        name_s = -name.to_s
        @underscored_name = -Member::BuildType.underscore(name_s)
        @name = -(camelize ? Member::BuildType.camelize(name_s) : name_s)
        @description = description
        self.deprecation_reason = deprecation_reason

        if method && hash_key && dig
          raise ArgumentError, "Provide `method:`, `hash_key:` _or_ `dig:`, not multiple. (called with: `method: #{method.inspect}, hash_key: #{hash_key.inspect}, dig: #{dig.inspect}`)"
        end

        if resolver_method
          if method
            raise ArgumentError, "Provide `method:` _or_ `resolver_method:`, not both. (called with: `method: #{method.inspect}, resolver_method: #{resolver_method.inspect}`)"
          end

          if hash_key || dig
            raise ArgumentError, "Provide `hash_key:`, `dig:`, _or_ `resolver_method:`, not multiple. (called with: `hash_key: #{hash_key.inspect}, dig: #{dig.inspect}, resolver_method: #{resolver_method.inspect}`)"
          end
        end

        # TODO: I think non-string/symbol hash keys are wrongly normalized (eg `1` will not work)
        method_name = method || hash_key || name_s
        @dig_keys = dig
        resolver_method ||= name_s.to_sym

        @method_str = -method_name.to_s
        @method_sym = method_name.to_sym
        @resolver_method = resolver_method
        @complexity = complexity
        @return_type_expr = type
        @return_type_null = null
        @connection = connection
        @has_max_page_size = max_page_size != :not_given
        @max_page_size = max_page_size == :not_given ? nil : max_page_size
        @introspection = introspection
        @extras = extras
        if !broadcastable.nil?
          @broadcastable = broadcastable
        end
        @resolver_class = resolver_class
        @scope = scope
        @trace = trace
        @relay_node_field = relay_node_field
        @relay_nodes_field = relay_nodes_field
        @ast_node = ast_node
        @method_conflict_warning = method_conflict_warning

        arguments.each do |name, arg|
          case arg
          when Hash
            argument(name: name, **arg)
          when GraphQL::Schema::Argument
            add_argument(arg)
          when Array
            arg.each { |a| add_argument(a) }
          else
            raise ArgumentError, "Unexpected argument config (#{arg.class}): #{arg.inspect}"
          end
        end

        @owner = owner
        @subscription_scope = subscription_scope

        @extensions = EMPTY_ARRAY
        @call_after_define = false
        # This should run before connection extension,
        # but should it run after the definition block?
        if scoped?
          self.extension(ScopeExtension)
        end

        # The problem with putting this after the definition_block
        # is that it would override arguments
        if connection? && connection_extension
          self.extension(connection_extension)
        end

        # Do this last so we have as much context as possible when initializing them:
        if extensions.any?
          self.extensions(extensions)
        end

        if resolver_class && resolver_class.extensions.any?
          self.extensions(resolver_class.extensions)
        end

        if directives.any?
          directives.each do |(dir_class, options)|
            self.directive(dir_class, **options)
          end
        end

        self.validates(validates)

        if definition_block
          if definition_block.arity == 1
            yield self
          else
            instance_eval(&definition_block)
          end
        end

        self.extensions.each(&:after_define_apply)
        @call_after_define = true
      end

      # If true, subscription updates with this field can be shared between viewers
      # @return [Boolean, nil]
      # @see GraphQL::Subscriptions::BroadcastAnalyzer
      def broadcastable?
        if defined?(@broadcastable)
          @broadcastable
        elsif @resolver_class
          @resolver_class.broadcastable?
        else
          nil
        end
      end

      # @param text [String]
      # @return [String]
      def description(text = nil)
        if text
          @description = text
        elsif @resolver_class
          @description || @resolver_class.description
        else
          @description
        end
      end

      # Read extension instances from this field,
      # or add new classes/options to be initialized on this field.
      # Extensions are executed in the order they are added.
      #
      # @example adding an extension
      #   extensions([MyExtensionClass])
      #
      # @example adding multiple extensions
      #   extensions([MyExtensionClass, AnotherExtensionClass])
      #
      # @example adding an extension with options
      #   extensions([MyExtensionClass, { AnotherExtensionClass => { filter: true } }])
      #
      # @param extensions [Array<Class, Hash<Class => Hash>>] Add extensions to this field. For hash elements, only the first key/value is used.
      # @return [Array<GraphQL::Schema::FieldExtension>] extensions to apply to this field
      def extensions(new_extensions = nil)
        if new_extensions
          new_extensions.each do |extension_config|
            if extension_config.is_a?(Hash)
              extension_class, options = *extension_config.to_a[0]
              self.extension(extension_class, options)
            else
              self.extension(extension_config)
            end
          end
        end
        @extensions
      end

      # Add `extension` to this field, initialized with `options` if provided.
      #
      # @example adding an extension
      #   extension(MyExtensionClass)
      #
      # @example adding an extension with options
      #   extension(MyExtensionClass, filter: true)
      #
      # @param extension_class [Class] subclass of {Schema::FieldExtension}
      # @param options [Hash] if provided, given as `options:` when initializing `extension`.
      # @return [void]
      def extension(extension_class, options = nil)
        extension_inst = extension_class.new(field: self, options: options)
        if @extensions.frozen?
          @extensions = @extensions.dup
        end
        if @call_after_define
          extension_inst.after_define_apply
        end
        @extensions << extension_inst
        nil
      end

      # Read extras (as symbols) from this field,
      # or add new extras to be opted into by this field's resolver.
      #
      # @param new_extras [Array<Symbol>] Add extras to this field
      # @return [Array<Symbol>]
      def extras(new_extras = nil)
        if new_extras.nil?
          # Read the value
          field_extras = @extras
          if @resolver_class && @resolver_class.extras.any?
            field_extras + @resolver_class.extras
          else
            field_extras
          end
        else
          if @extras.frozen?
            @extras = @extras.dup
          end
          # Append to the set of extras on this field
          @extras.concat(new_extras)
        end
      end

      def calculate_complexity(query:, nodes:, child_complexity:)
        if respond_to?(:complexity_for)
          lookahead = GraphQL::Execution::Lookahead.new(query: query, field: self, ast_nodes: nodes, owner_type: owner)
          complexity_for(child_complexity: child_complexity, query: query, lookahead: lookahead)
        elsif connection?
          arguments = query.arguments_for(nodes.first, self)
          max_possible_page_size = nil
          if arguments.respond_to?(:[]) # It might have been an error
            if arguments[:first]
              max_possible_page_size = arguments[:first]
            end

            if arguments[:last] && (max_possible_page_size.nil? || arguments[:last] > max_possible_page_size)
              max_possible_page_size = arguments[:last]
            end
          end

          if max_possible_page_size.nil?
            max_possible_page_size = max_page_size || query.schema.default_max_page_size
          end

          if max_possible_page_size.nil?
            raise GraphQL::Error, "Can't calculate complexity for #{path}, no `first:`, `last:`, `max_page_size` or `default_max_page_size`"
          else
            metadata_complexity = 0
            lookahead = GraphQL::Execution::Lookahead.new(query: query, field: self, ast_nodes: nodes, owner_type: owner)

            if (page_info_lookahead = lookahead.selection(:page_info)).selected?
              metadata_complexity += 1 # pageInfo
              metadata_complexity += page_info_lookahead.selections.size # subfields
            end

            if lookahead.selects?(:total) || lookahead.selects?(:total_count) || lookahead.selects?(:count)
              metadata_complexity += 1
            end

            nodes_edges_complexity = 0
            nodes_edges_complexity += 1 if lookahead.selects?(:edges)
            nodes_edges_complexity += 1 if lookahead.selects?(:nodes)

            # Possible bug: selections on `edges` and `nodes` are _both_ multiplied here. Should they be?
            items_complexity = child_complexity - metadata_complexity - nodes_edges_complexity
            # Add 1 for _this_ field
            1 + (max_possible_page_size * items_complexity) + metadata_complexity + nodes_edges_complexity
          end
        else
          defined_complexity = complexity
          case defined_complexity
          when Proc
            arguments = query.arguments_for(nodes.first, self)
            defined_complexity.call(query.context, arguments.keyword_arguments, child_complexity)
          when Numeric
            defined_complexity + child_complexity
          else
            raise("Invalid complexity: #{defined_complexity.inspect} on #{path} (#{inspect})")
          end
        end
      end

      def complexity(new_complexity = nil)
        case new_complexity
        when Proc
          if new_complexity.parameters.size != 3
            fail(
              "A complexity proc should always accept 3 parameters: ctx, args, child_complexity. "\
              "E.g.: complexity ->(ctx, args, child_complexity) { child_complexity * args[:limit] }"
            )
          else
            @complexity = new_complexity
          end
        when Numeric
          @complexity = new_complexity
        when nil
          if @resolver_class
            @complexity || @resolver_class.complexity || 1
          else
            @complexity || 1
          end
        else
          raise("Invalid complexity: #{new_complexity.inspect} on #{@name}")
        end
      end

      # @return [Boolean] True if this field's {#max_page_size} should override the schema default.
      def has_max_page_size?
        @has_max_page_size || (@resolver_class && @resolver_class.has_max_page_size?)
      end

      # @return [Integer, nil] Applied to connections if {#has_max_page_size?}
      def max_page_size
        @max_page_size || (@resolver_class && @resolver_class.max_page_size)
      end

      class MissingReturnTypeError < GraphQL::Error; end
      attr_writer :type

      def type
<<<<<<< HEAD
        if @resolver_class && (t = @resolver_class.type)
          t
=======
        @type ||= if @return_type_expr.nil?
          # Not enough info to determine type
          message = "Can't determine the return type for #{self.path}"
          if @resolver_class
            message += " (it has `resolver: #{@resolver_class}`, perhaps that class is missing a `type ...` declaration, or perhaps its type causes a cyclical loading issue)"
          end
          raise MissingReturnTypeError, message
>>>>>>> 807948c6
        else
          @type ||= if @function
            Member::BuildType.parse_type(@function.type, null: false)
          elsif @field
            Member::BuildType.parse_type(@field.type, null: false)
          elsif @return_type_expr.nil?
            # Not enough info to determine type
            message = "Can't determine the return type for #{self.path}"
            if @resolver_class
              message += " (it has `resolver: #{@resolver_class}`, consider configuration a `type ...` for that class)"
            end
            raise MissingReturnTypeError, message
          else
            Member::BuildType.parse_type(@return_type_expr, null: @return_type_null)
          end
        end
      rescue GraphQL::Schema::InvalidDocumentError, MissingReturnTypeError => err
        # Let this propagate up
        raise err
      rescue StandardError => err
        raise MissingReturnTypeError, "Failed to build return type for #{@owner.graphql_name}.#{name} from #{@return_type_expr.inspect}: (#{err.class}) #{err.message}", err.backtrace
      end

      def visible?(context)
        if @resolver_class
          @resolver_class.visible?(context)
        else
          true
        end
      end

      def accessible?(context)
        if @resolver_class
          @resolver_class.accessible?(context)
        else
          true
        end
      end

      def authorized?(object, args, context)
        if @resolver_class
          # The resolver _instance_ will check itself during `resolve()`
          @resolver_class.authorized?(object, context)
        else
          if (arg_values = context[:current_arguments])
            # ^^ that's provided by the interpreter at runtime, and includes info about whether the default value was used or not.
            using_arg_values = true
            arg_values = arg_values.argument_values
          else
            arg_values = args
            using_arg_values = false
          end
          # Faster than `.any?`
          arguments(context).each_value do |arg|
            arg_key = arg.keyword
            if arg_values.key?(arg_key)
              arg_value = arg_values[arg_key]
              if using_arg_values
                if arg_value.default_used?
                  # pass -- no auth required for default used
                  next
                else
                  application_arg_value = arg_value.value
                  if application_arg_value.is_a?(GraphQL::Execution::Interpreter::Arguments)
                    application_arg_value.keyword_arguments
                  end
                end
              else
                application_arg_value = arg_value
              end

              if !arg.authorized?(object, application_arg_value, context)
                return false
              end
            end
          end
          true
        end
      end

      # This method is called by the interpreter for each field.
      # You can extend it in your base field classes.
      # @param object [GraphQL::Schema::Object] An instance of some type class, wrapping an application object
      # @param args [Hash] A symbol-keyed hash of Ruby keyword arguments. (Empty if no args)
      # @param ctx [GraphQL::Query::Context]
      def resolve(object, args, ctx)
        if @resolve_proc
          raise "Can't run resolve proc for #{path} when using GraphQL::Execution::Interpreter"
        end
        begin
          # Unwrap the GraphQL object to get the application object.
          application_object = object.object

          Schema::Validator.validate!(validators, application_object, ctx, args)

          ctx.schema.after_lazy(self.authorized?(application_object, args, ctx)) do |is_authorized|
            if is_authorized
              public_send_field(object, args, ctx)
            else
              raise GraphQL::UnauthorizedFieldError.new(object: application_object, type: object.class, context: ctx, field: self)
            end
          end
        rescue GraphQL::UnauthorizedFieldError => err
          err.field ||= self
          ctx.schema.unauthorized_field(err)
        rescue GraphQL::UnauthorizedError => err
          ctx.schema.unauthorized_object(err)
        end
      rescue GraphQL::ExecutionError => err
        err
      end

      # @param ctx [GraphQL::Query::Context]
      def fetch_extra(extra_name, ctx)
        if extra_name != :path && extra_name != :ast_node && respond_to?(extra_name)
          self.public_send(extra_name)
        elsif ctx.respond_to?(extra_name)
          ctx.public_send(extra_name)
        else
          raise GraphQL::RequiredImplementationMissingError, "Unknown field extra for #{self.path}: #{extra_name.inspect}"
        end
      end

      private

      def own_arguments
        own_args = super
        if @resolver_class
          @resolver_class.own_arguments.merge(own_args)
        else
          own_args
        end
      end

      def public_send_field(unextended_obj, unextended_ruby_kwargs, query_ctx)
        with_extensions(unextended_obj, unextended_ruby_kwargs, query_ctx) do |obj, ruby_kwargs|
          begin
            method_receiver = nil
            method_to_call = nil
            if @resolver_class
              if obj.is_a?(GraphQL::Schema::Object)
                obj = obj.object
              end
              obj = @resolver_class.new(object: obj, context: query_ctx, field: self)
            end

            # Find a way to resolve this field, checking:
            #
            # - A method on the type instance;
            # - Hash keys, if the wrapped object is a hash;
            # - A method on the wrapped object;
            # - Or, raise not implemented.
            #
            if obj.respond_to?(resolver_method)
              method_to_call = resolver_method
              method_receiver = obj
              # Call the method with kwargs, if there are any
              if ruby_kwargs.any?
                obj.public_send(resolver_method, **ruby_kwargs)
              else
                obj.public_send(resolver_method)
              end
            elsif obj.object.is_a?(Hash)
              inner_object = obj.object
              if @dig_keys
                inner_object.dig(*@dig_keys)
              elsif inner_object.key?(@method_sym)
                inner_object[@method_sym]
              else
                inner_object[@method_str]
              end
            elsif obj.object.respond_to?(@method_sym)
              method_to_call = @method_sym
              method_receiver = obj.object
              if ruby_kwargs.any?
                obj.object.public_send(@method_sym, **ruby_kwargs)
              else
                obj.object.public_send(@method_sym)
              end
            else
              raise <<-ERR
            Failed to implement #{@owner.graphql_name}.#{@name}, tried:

            - `#{obj.class}##{resolver_method}`, which did not exist
            - `#{obj.object.class}##{@method_sym}`, which did not exist
            - Looking up hash key `#{@method_sym.inspect}` or `#{@method_str.inspect}` on `#{obj.object}`, but it wasn't a Hash

            To implement this field, define one of the methods above (and check for typos)
            ERR
            end
          rescue ArgumentError
            assert_satisfactory_implementation(method_receiver, method_to_call, ruby_kwargs)
            # if the line above doesn't raise, re-raise
            raise
          end
        end
      end

      def assert_satisfactory_implementation(receiver, method_name, ruby_kwargs)
        method_defn = receiver.method(method_name)
        unsatisfied_ruby_kwargs = ruby_kwargs.dup
        unsatisfied_method_params = []
        encountered_keyrest = false
        method_defn.parameters.each do |(param_type, param_name)|
          case param_type
          when :key
            unsatisfied_ruby_kwargs.delete(param_name)
          when :keyreq
            if unsatisfied_ruby_kwargs.key?(param_name)
              unsatisfied_ruby_kwargs.delete(param_name)
            else
              unsatisfied_method_params << "- `#{param_name}:` is required by Ruby, but not by GraphQL. Consider `#{param_name}: nil` instead, or making this argument required in GraphQL."
            end
          when :keyrest
            encountered_keyrest = true
          when :req
            unsatisfied_method_params << "- `#{param_name}` is required by Ruby, but GraphQL doesn't pass positional arguments. If it's meant to be a GraphQL argument, use `#{param_name}:` instead. Otherwise, remove it."
          when :opt, :rest
            # This is fine, although it will never be present
          end
        end

        if encountered_keyrest
          unsatisfied_ruby_kwargs.clear
        end

        if unsatisfied_ruby_kwargs.any? || unsatisfied_method_params.any?
          raise FieldImplementationFailed.new, <<-ERR
Failed to call #{method_name} on #{receiver.inspect} because the Ruby method params were incompatible with the GraphQL arguments:

#{ unsatisfied_ruby_kwargs
    .map { |key, value| "- `#{key}: #{value}` was given by GraphQL but not defined in the Ruby method. Add `#{key}:` to the method parameters." }
    .concat(unsatisfied_method_params)
    .join("\n") }
ERR
        end
      end

      # Wrap execution with hooks.
      # Written iteratively to avoid big stack traces.
      # @return [Object] Whatever the
      def with_extensions(obj, args, ctx)
        if @extensions.empty?
          yield(obj, args)
        else
          # This is a hack to get the _last_ value for extended obj and args,
          # in case one of the extensions doesn't `yield`.
          # (There's another implementation that uses multiple-return, but I'm wary of the perf cost of the extra arrays)
          extended = { args: args, obj: obj, memos: nil, added_extras: nil }
          value = run_extensions_before_resolve(obj, args, ctx, extended) do |obj, args|
            if (added_extras = extended[:added_extras])
              args = args.dup
              added_extras.each { |e| args.delete(e) }
            end
            yield(obj, args)
          end

          extended_obj = extended[:obj]
          extended_args = extended[:args]
          memos = extended[:memos] || EMPTY_HASH

          ctx.schema.after_lazy(value) do |resolved_value|
            idx = 0
            @extensions.each do |ext|
              memo = memos[idx]
              # TODO after_lazy?
              resolved_value = ext.after_resolve(object: extended_obj, arguments: extended_args, context: ctx, value: resolved_value, memo: memo)
              idx += 1
            end
            resolved_value
          end
        end
      end

      def run_extensions_before_resolve(obj, args, ctx, extended, idx: 0)
        extension = @extensions[idx]
        if extension
          extension.resolve(object: obj, arguments: args, context: ctx) do |extended_obj, extended_args, memo|
            if memo
              memos = extended[:memos] ||= {}
              memos[idx] = memo
            end

            if (extras = extension.added_extras)
              ae = extended[:added_extras] ||= []
              ae.concat(extras)
            end

            extended[:obj] = extended_obj
            extended[:args] = extended_args
            run_extensions_before_resolve(extended_obj, extended_args, ctx, extended, idx: idx + 1) { |o, a| yield(o, a) }
          end
        else
          yield(obj, args)
        end
      end
    end
  end
end<|MERGE_RESOLUTION|>--- conflicted
+++ resolved
@@ -126,13 +126,9 @@
       def connection?
         if @connection.nil?
           # Provide default based on type name
-<<<<<<< HEAD
-          return_type_name = if (contains_type = @field || @function || @resolver_class) && contains_type.type
-            Member::BuildType.to_type_name(contains_type.type)
+          return_type_name = if @resolver_class && @resolver_class.type
+            Member::BuildType.to_type_name(@resolver_class.type)
           elsif @return_type_expr
-=======
-          return_type_name = if @return_type_expr
->>>>>>> 807948c6
             Member::BuildType.to_type_name(@return_type_expr)
           else
             # As a last ditch, try to force loading the return type:
@@ -205,11 +201,7 @@
       # @param ast_node [Language::Nodes::FieldDefinition, nil] If this schema was parsed from definition, this AST node defined the field
       # @param method_conflict_warning [Boolean] If false, skip the warning if this field's method conflicts with a built-in method
       # @param validates [Array<Hash>] Configurations for validating this field
-<<<<<<< HEAD
-      def initialize(type: nil, name: nil, owner: nil, null: true, field: nil, function: nil, description: nil, deprecation_reason: nil, method: nil, hash_key: nil, dig: nil, resolver_method: nil, resolve: nil, connection: nil, max_page_size: :not_given, scope: nil, introspection: false, camelize: true, trace: nil, complexity: nil, ast_node: nil, extras: EMPTY_ARRAY, extensions: EMPTY_ARRAY, connection_extension: self.class.connection_extension, resolver_class: nil, subscription_scope: nil, relay_node_field: false, relay_nodes_field: false, method_conflict_warning: true, broadcastable: nil, arguments: EMPTY_HASH, directives: EMPTY_HASH, validates: EMPTY_ARRAY, &definition_block)
-=======
-      def initialize(type: nil, name: nil, owner: nil, null: true, description: nil, deprecation_reason: nil, method: nil, hash_key: nil, dig: nil, resolver_method: nil, connection: nil, max_page_size: :not_given, scope: nil, introspection: false, camelize: true, trace: nil, complexity: 1, ast_node: nil, extras: EMPTY_ARRAY, extensions: EMPTY_ARRAY, connection_extension: self.class.connection_extension, resolver_class: nil, subscription_scope: nil, relay_node_field: false, relay_nodes_field: false, method_conflict_warning: true, broadcastable: nil, arguments: EMPTY_HASH, directives: EMPTY_HASH, validates: EMPTY_ARRAY, &definition_block)
->>>>>>> 807948c6
+      def initialize(type: nil, name: nil, owner: nil, null: true, description: nil, deprecation_reason: nil, method: nil, hash_key: nil, dig: nil, resolver_method: nil, connection: nil, max_page_size: :not_given, scope: nil, introspection: false, camelize: true, trace: nil, complexity: nil, ast_node: nil, extras: EMPTY_ARRAY, extensions: EMPTY_ARRAY, connection_extension: self.class.connection_extension, resolver_class: nil, subscription_scope: nil, relay_node_field: false, relay_nodes_field: false, method_conflict_warning: true, broadcastable: nil, arguments: EMPTY_HASH, directives: EMPTY_HASH, validates: EMPTY_ARRAY, &definition_block)
         if name.nil?
           raise ArgumentError, "missing first `name` argument or keyword `name:`"
         end
@@ -522,28 +514,14 @@
       attr_writer :type
 
       def type
-<<<<<<< HEAD
         if @resolver_class && (t = @resolver_class.type)
           t
-=======
-        @type ||= if @return_type_expr.nil?
-          # Not enough info to determine type
-          message = "Can't determine the return type for #{self.path}"
-          if @resolver_class
-            message += " (it has `resolver: #{@resolver_class}`, perhaps that class is missing a `type ...` declaration, or perhaps its type causes a cyclical loading issue)"
-          end
-          raise MissingReturnTypeError, message
->>>>>>> 807948c6
-        else
-          @type ||= if @function
-            Member::BuildType.parse_type(@function.type, null: false)
-          elsif @field
-            Member::BuildType.parse_type(@field.type, null: false)
-          elsif @return_type_expr.nil?
+        else
+          @type ||= if @return_type_expr.nil?
             # Not enough info to determine type
             message = "Can't determine the return type for #{self.path}"
             if @resolver_class
-              message += " (it has `resolver: #{@resolver_class}`, consider configuration a `type ...` for that class)"
+              message += " (it has `resolver: #{@resolver_class}`, perhaps that class is missing a `type ...` declaration, or perhaps its type causes a cyclical loading issue)"
             end
             raise MissingReturnTypeError, message
           else
