--- conflicted
+++ resolved
@@ -29,13 +29,9 @@
       # @return [Class] The type that this field belongs to
       attr_reader :owner
 
-<<<<<<< HEAD
-=======
       # @return [Symobol] the orignal name of the field, passed in by the user
       attr_reader :original_name
 
-
->>>>>>> 4dbe4101
       # @return [Class, nil] The {Schema::Resolver} this field was derived from, if there is one
       def resolver
         @resolver_class
