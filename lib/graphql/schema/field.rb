# frozen_string_literal: true
require "graphql/schema/field/connection_extension"
require "graphql/schema/field/scope_extension"

module GraphQL
  class Schema
    class Field
      if !String.method_defined?(:-@)
        using GraphQL::StringDedupBackport
      end

      include GraphQL::Schema::Member::CachedGraphQLDefinition
      include GraphQL::Schema::Member::AcceptsDefinition
      include GraphQL::Schema::Member::HasArguments
      include GraphQL::Schema::Member::HasAstNode
      include GraphQL::Schema::Member::HasPath
      include GraphQL::Schema::Member::HasValidators
      extend GraphQL::Schema::FindInheritedValue
      include GraphQL::Schema::FindInheritedValue::EmptyObjects
      include GraphQL::Schema::Member::HasDirectives
      include GraphQL::Schema::Member::HasDeprecationReason

      # @return [String] the GraphQL name for this field, camelized unless `camelize: false` is provided
      attr_reader :name
      alias :graphql_name :name

      attr_reader :source_location # TODO implement (check memory performance) or remove

      attr_writer :description

      # @return [Symbol] Method or hash key on the underlying object to look up
      attr_reader :method_sym

      # @return [String] Method or hash key on the underlying object to look up
      attr_reader :method_str

      # @return [Symbol] The method on the type to look up
      attr_reader :resolver_method

      # @return [Class] The thing this field was defined on (type, mutation, resolver)
      attr_accessor :owner

      # @return [Class] The GraphQL type this field belongs to. (For fields defined on mutations, it's the payload type)
      def owner_type
        @owner_type ||= if owner < GraphQL::Schema::Mutation
          owner.payload_type
        else
          owner
        end
      end

      # @return [Symbol] the original name of the field, passed in by the user
      attr_reader :original_name

      # @return [Class, nil] The {Schema::Resolver} this field was derived from, if there is one
      def resolver
        @resolver_class
      end

      # @return [Boolean] Is this field a predefined introspection field?
      def introspection?
        @introspection
      end

      def inspect
        "#<#{self.class} #{path}#{arguments.any? ? "(...)" : ""}: #{type.to_type_signature}>"
      end

      alias :mutation :resolver

      # @return [Boolean] Apply tracing to this field? (Default: skip scalars, this is the override value)
      attr_reader :trace

      # @return [String, nil]
      attr_accessor :subscription_scope

      # Create a field instance from a list of arguments, keyword arguments, and a block.
      #
      # This method implements prioritization between the `resolver` or `mutation` defaults
      # and the local overrides via other keywords.
      #
      # It also normalizes positional arguments into keywords for {Schema::Field#initialize}.
      # @param resolver [Class] A {GraphQL::Schema::Resolver} class to use for field configuration
      # @param mutation [Class] A {GraphQL::Schema::Mutation} class to use for field configuration
      # @param subscription [Class] A {GraphQL::Schema::Subscription} class to use for field configuration
      # @return [GraphQL::Schema:Field] an instance of `self
      # @see {.initialize} for other options
      def self.from_options(name = nil, type = nil, desc = nil, resolver: nil, mutation: nil, subscription: nil,**kwargs, &block)
        if kwargs[:field]
          if kwargs[:field].is_a?(GraphQL::Field) && kwargs[:field] == GraphQL::Types::Relay::NodeField.graphql_definition
            GraphQL::Deprecation.warn("Legacy-style `GraphQL::Relay::Node.field` is being added to a class-based type. See `GraphQL::Types::Relay::NodeField` for a replacement.")
            return GraphQL::Types::Relay::NodeField
          elsif kwargs[:field].is_a?(GraphQL::Field) && kwargs[:field] == GraphQL::Types::Relay::NodesField.graphql_definition
            GraphQL::Deprecation.warn("Legacy-style `GraphQL::Relay::Node.plural_field` is being added to a class-based type. See `GraphQL::Types::Relay::NodesField` for a replacement.")
            return GraphQL::Types::Relay::NodesField
          end
        end

        if (parent_config = resolver || mutation || subscription)
          # Get the parent config, merge in local overrides
          kwargs = parent_config.field_options.merge(kwargs)
          # Add a reference to that parent class
          kwargs[:resolver_class] = parent_config
        end

        if name
          kwargs[:name] = name
        end

        if !type.nil?
          if type.is_a?(GraphQL::Field)
            raise ArgumentError, "A GraphQL::Field was passed as the second argument, use the `field:` keyword for this instead."
          end
          if desc
            if kwargs[:description]
              raise ArgumentError, "Provide description as a positional argument or `description:` keyword, but not both (#{desc.inspect}, #{kwargs[:description].inspect})"
            end

            kwargs[:description] = desc
            kwargs[:type] = type
          elsif (kwargs[:field] || kwargs[:function] || resolver || mutation) && type.is_a?(String)
            # The return type should be copied from `field` or `function`, and the second positional argument is the description
            kwargs[:description] = type
          else
            kwargs[:type] = type
          end
          if type.is_a?(Class) && type < GraphQL::Schema::Mutation
            raise ArgumentError, "Use `field #{name.inspect}, mutation: Mutation, ...` to provide a mutation to this field instead"
          end
        end
        new(**kwargs, &block)
      end

      # Can be set with `connection: true|false` or inferred from a type name ending in `*Connection`
      # @return [Boolean] if true, this field will be wrapped with Relay connection behavior
      def connection?
        if @connection.nil?
          # Provide default based on type name
          return_type_name = if (contains_type = @field || @function)
            Member::BuildType.to_type_name(contains_type.type)
          elsif @return_type_expr
            Member::BuildType.to_type_name(@return_type_expr)
          else
            # As a last ditch, try to force loading the return type:
            type.unwrap.name
          end
          @connection = return_type_name.end_with?("Connection")
        else
          @connection
        end
      end

      # @return [Boolean] if true, the return type's `.scope_items` method will be applied to this field's return value
      def scoped?
        if !@scope.nil?
          # The default was overridden
          @scope
        else
          @return_type_expr && (@return_type_expr.is_a?(Array) || (@return_type_expr.is_a?(String) && @return_type_expr.include?("[")) || connection?)
        end
      end

      # This extension is applied to fields when {#connection?} is true.
      #
      # You can override it in your base field definition.
      # @return [Class] A {FieldExtension} subclass for implementing pagination behavior.
      # @example Configuring a custom extension
      #   class Types::BaseField < GraphQL::Schema::Field
      #     connection_extension(MyCustomExtension)
      #   end
      def self.connection_extension(new_extension_class = nil)
        if new_extension_class
          @connection_extension = new_extension_class
        else
          @connection_extension ||= find_inherited_value(:connection_extension, ConnectionExtension)
        end
      end

      # @return Boolean
      attr_reader :relay_node_field

      # @return [Boolean] Should we warn if this field's name conflicts with a built-in method?
      def method_conflict_warning?
        @method_conflict_warning
      end

      # @param name [Symbol] The underscore-cased version of this field name (will be camelized for the GraphQL API)
      # @param type [Class, GraphQL::BaseType, Array] The return type of this field
      # @param owner [Class] The type that this field belongs to
      # @param null [Boolean] `true` if this field may return `null`, `false` if it is never `null`
      # @param description [String] Field description
      # @param deprecation_reason [String] If present, the field is marked "deprecated" with this message
      # @param method [Symbol] The method to call on the underlying object to resolve this field (defaults to `name`)
      # @param hash_key [String, Symbol] The hash key to lookup on the underlying object (if its a Hash) to resolve this field (defaults to `name` or `name.to_s`)
      # @param resolver_method [Symbol] The method on the type to call to resolve this field (defaults to `name`)
      # @param connection [Boolean] `true` if this field should get automagic connection behavior; default is to infer by `*Connection` in the return type name
      # @param connection_extension [Class] The extension to add, to implement connections. If `nil`, no extension is added.
      # @param max_page_size [Integer, nil] For connections, the maximum number of items to return from this field, or `nil` to allow unlimited results.
      # @param introspection [Boolean] If true, this field will be marked as `#introspection?` and the name may begin with `__`
      # @param resolve [<#call(obj, args, ctx)>] **deprecated** for compatibility with <1.8.0
      # @param field [GraphQL::Field, GraphQL::Schema::Field] **deprecated** for compatibility with <1.8.0
      # @param function [GraphQL::Function] **deprecated** for compatibility with <1.8.0
      # @param resolver_class [Class] (Private) A {Schema::Resolver} which this field was derived from. Use `resolver:` to create a field with a resolver.
      # @param arguments [{String=>GraphQL::Schema::Argument, Hash}] Arguments for this field (may be added in the block, also)
      # @param camelize [Boolean] If true, the field name will be camelized when building the schema
      # @param complexity [Numeric] When provided, set the complexity for this field
      # @param scope [Boolean] If true, the return type's `.scope_items` method will be called on the return value
      # @param subscription_scope [Symbol, String] A key in `context` which will be used to scope subscription payloads
      # @param extensions [Array<Class, Hash<Class => Object>>] Named extensions to apply to this field (see also {#extension})
      # @param directives [Hash{Class => Hash}] Directives to apply to this field
      # @param trace [Boolean] If true, a {GraphQL::Tracing} tracer will measure this scalar field
      # @param broadcastable [Boolean] Whether or not this field can be distributed in subscription broadcasts
      # @param ast_node [Language::Nodes::FieldDefinition, nil] If this schema was parsed from definition, this AST node defined the field
      # @param method_conflict_warning [Boolean] If false, skip the warning if this field's method conflicts with a built-in method
      # @param validates [Array<Hash>] Configurations for validating this field
      # @param legacy_edge_class [Class, nil] (DEPRECATED) If present, pass this along to the legacy field definition
      def initialize(type: nil, name: nil, owner: nil, null: nil, field: nil, function: nil, description: nil, deprecation_reason: nil, method: nil, hash_key: nil, resolver_method: nil, resolve: nil, connection: nil, max_page_size: :not_given, scope: nil, introspection: false, camelize: true, trace: nil, complexity: 1, ast_node: nil, extras: EMPTY_ARRAY, extensions: EMPTY_ARRAY, connection_extension: self.class.connection_extension, resolver_class: nil, subscription_scope: nil, relay_node_field: false, relay_nodes_field: false, method_conflict_warning: true, broadcastable: nil, arguments: EMPTY_HASH, directives: EMPTY_HASH, validates: EMPTY_ARRAY, legacy_edge_class: nil, &definition_block)
        if name.nil?
          raise ArgumentError, "missing first `name` argument or keyword `name:`"
        end
        if !(field || function || resolver_class)
          if type.nil?
            raise ArgumentError, "missing second `type` argument or keyword `type:`"
          end
          if null.nil?
            raise ArgumentError, "missing keyword argument null:"
          end
        end
        if (field || function || resolve) && extras.any?
          raise ArgumentError, "keyword `extras:` may only be used with method-based resolve and class-based field such as mutation class, please remove `field:`, `function:` or `resolve:`"
        end
        @original_name = name
        name_s = -name.to_s
        @underscored_name = -Member::BuildType.underscore(name_s)
        @name = -(camelize ? Member::BuildType.camelize(name_s) : name_s)
        @description = description
        if field.is_a?(GraphQL::Schema::Field)
          raise ArgumentError, "Instead of passing a field as `field:`, use `add_field(field)` to add an already-defined field."
        else
          @field = field
        end
        @function = function
        @resolve = resolve
        self.deprecation_reason = deprecation_reason

        if method && hash_key
          raise ArgumentError, "Provide `method:` _or_ `hash_key:`, not both. (called with: `method: #{method.inspect}, hash_key: #{hash_key.inspect}`)"
        end

        if resolver_method
          if method
            raise ArgumentError, "Provide `method:` _or_ `resolver_method:`, not both. (called with: `method: #{method.inspect}, resolver_method: #{resolver_method.inspect}`)"
          end

          if hash_key
            raise ArgumentError, "Provide `hash_key:` _or_ `resolver_method:`, not both. (called with: `hash_key: #{hash_key.inspect}, resolver_method: #{resolver_method.inspect}`)"
          end
        end

        # TODO: I think non-string/symbol hash keys are wrongly normalized (eg `1` will not work)
        method_name = method || hash_key || name_s
        resolver_method ||= name_s.to_sym

        @method_str = -method_name.to_s
        @method_sym = method_name.to_sym
        @resolver_method = resolver_method
        @complexity = complexity
        @return_type_expr = type
        @return_type_null = null
        @connection = connection
        @has_max_page_size = max_page_size != :not_given
        @max_page_size = max_page_size == :not_given ? nil : max_page_size
        @introspection = introspection
        @extras = extras
        @broadcastable = broadcastable
        @resolver_class = resolver_class
        @scope = scope
        @trace = trace
        @relay_node_field = relay_node_field
        @relay_nodes_field = relay_nodes_field
        @ast_node = ast_node
        @method_conflict_warning = method_conflict_warning
        @legacy_edge_class = legacy_edge_class

        arguments.each do |name, arg|
          case arg
          when Hash
            argument(name: name, **arg)
          when GraphQL::Schema::Argument
            add_argument(arg)
          when Array
            arg.each { |a| add_argument(a) }
          else
            raise ArgumentError, "Unexpected argument config (#{arg.class}): #{arg.inspect}"
          end
        end

        @owner = owner
        @subscription_scope = subscription_scope

        @extensions = EMPTY_ARRAY
        # This should run before connection extension,
        # but should it run after the definition block?
        if scoped?
          self.extension(ScopeExtension)
        end

        # The problem with putting this after the definition_block
        # is that it would override arguments
        if connection? && connection_extension
          self.extension(connection_extension)
        end

        # Do this last so we have as much context as possible when initializing them:
        if extensions.any?
          self.extensions(extensions)
        end

        if directives.any?
          directives.each do |(dir_class, options)|
            self.directive(dir_class, **options)
          end
        end

        self.validates(validates)

        if definition_block
          if definition_block.arity == 1
            yield self
          else
            instance_eval(&definition_block)
          end
        end
      end

      # If true, subscription updates with this field can be shared between viewers
      # @return [Boolean, nil]
      # @see GraphQL::Subscriptions::BroadcastAnalyzer
      def broadcastable?
        @broadcastable
      end

      # @param text [String]
      # @return [String]
      def description(text = nil)
        if text
          @description = text
        else
          @description
        end
      end

      # Read extension instances from this field,
      # or add new classes/options to be initialized on this field.
      # Extensions are executed in the order they are added.
      #
      # @example adding an extension
      #   extensions([MyExtensionClass])
      #
      # @example adding multiple extensions
      #   extensions([MyExtensionClass, AnotherExtensionClass])
      #
      # @example adding an extension with options
      #   extensions([MyExtensionClass, { AnotherExtensionClass => { filter: true } }])
      #
      # @param extensions [Array<Class, Hash<Class => Object>>] Add extensions to this field. For hash elements, only the first key/value is used.
      # @return [Array<GraphQL::Schema::FieldExtension>] extensions to apply to this field
      def extensions(new_extensions = nil)
        if new_extensions.nil?
          # Read the value
          @extensions
        else
          if @extensions.frozen?
            @extensions = @extensions.dup
          end
          new_extensions.each do |extension|
            if extension.is_a?(Hash)
              extension = extension.to_a[0]
              extension_class, options = *extension
              @extensions << extension_class.new(field: self, options: options)
            else
              extension_class = extension
              @extensions << extension_class.new(field: self, options: nil)
            end
          end
        end
      end

      # Add `extension` to this field, initialized with `options` if provided.
      #
      # @example adding an extension
      #   extension(MyExtensionClass)
      #
      # @example adding an extension with options
      #   extension(MyExtensionClass, filter: true)
      #
      # @param extension [Class] subclass of {Schema::Fieldextension}
      # @param options [Object] if provided, given as `options:` when initializing `extension`.
      def extension(extension, options = nil)
        extensions([{extension => options}])
      end

      # Read extras (as symbols) from this field,
      # or add new extras to be opted into by this field's resolver.
      #
      # @param new_extras [Array<Symbol>] Add extras to this field
      # @return [Array<Symbol>]
      def extras(new_extras = nil)
        if new_extras.nil?
          # Read the value
          @extras
        else
          if @extras.frozen?
            @extras = @extras.dup
          end
          # Append to the set of extras on this field
          @extras.concat(new_extras)
        end
      end

      def calculate_complexity(query:, nodes:, child_complexity:)
        if respond_to?(:complexity_for)
          lookahead = GraphQL::Execution::Lookahead.new(query: query, field: self, ast_nodes: nodes, owner_type: owner)
          complexity_for(child_complexity: child_complexity, query: query, lookahead: lookahead)
        elsif connection?
          arguments = query.arguments_for(nodes.first, self)
          max_possible_page_size = nil
          if arguments[:first]
            max_possible_page_size = arguments[:first]
          end
          if arguments[:last] && (max_possible_page_size.nil? || arguments[:last] > max_possible_page_size)
            max_possible_page_size = arguments[:last]
          end

          if max_possible_page_size.nil?
            max_possible_page_size = max_page_size || query.schema.default_max_page_size
          end

          if max_possible_page_size.nil?
            raise GraphQL::Error, "Can't calculate complexity for #{path}, no `first:`, `last:`, `max_page_size` or `default_max_page_size`"
          else
            metadata_complexity = 0
            lookahead = GraphQL::Execution::Lookahead.new(query: query, field: self, ast_nodes: nodes, owner_type: owner)

            if (page_info_lookahead = lookahead.selection(:page_info)).selected?
              metadata_complexity += 1 # pageInfo
              metadata_complexity += page_info_lookahead.selections.size # subfields
            end

            if lookahead.selects?(:total) || lookahead.selects?(:total_count) || lookahead.selects?(:count)
              metadata_complexity += 1
            end
            # Possible bug: selections on `edges` and `nodes` are _both_ multiplied here. Should they be?
            items_complexity = child_complexity - metadata_complexity
            # Add 1 for _this_ field
            1 + (max_possible_page_size * items_complexity) + metadata_complexity
          end
        else
          defined_complexity = complexity
          case defined_complexity
          when Proc
            arguments = query.arguments_for(nodes.first, self)
            defined_complexity.call(query.context, arguments.keyword_arguments, child_complexity)
          when Numeric
            defined_complexity + child_complexity
          else
            raise("Invalid complexity: #{defined_complexity.inspect} on #{path} (#{inspect})")
          end
        end
      end

      def complexity(new_complexity = nil)
        case new_complexity
        when Proc
          if new_complexity.parameters.size != 3
            fail(
              "A complexity proc should always accept 3 parameters: ctx, args, child_complexity. "\
              "E.g.: complexity ->(ctx, args, child_complexity) { child_complexity * args[:limit] }"
            )
          else
            @complexity = new_complexity
          end
        when Numeric
          @complexity = new_complexity
        when nil
          @complexity
        else
          raise("Invalid complexity: #{new_complexity.inspect} on #{@name}")
        end
      end

      # @return [Boolean] True if this field's {#max_page_size} should override the schema default.
      def has_max_page_size?
        @has_max_page_size
      end

      # @return [Integer, nil] Applied to connections if {#has_max_page_size?}
      attr_reader :max_page_size

      # @return [GraphQL::Field]
      def to_graphql
        field_defn = if @field
          @field.dup
        elsif @function
          GraphQL::Function.build_field(@function)
        else
          GraphQL::Field.new
        end

        field_defn.name = @name
        if @return_type_expr
          field_defn.type = -> { type }
        end

        if @description
          field_defn.description = @description
        end

        if self.deprecation_reason
          field_defn.deprecation_reason = self.deprecation_reason
        end

        if @resolver_class
          if @resolver_class < GraphQL::Schema::Mutation
            field_defn.mutation = @resolver_class
          end
          field_defn.metadata[:resolver] = @resolver_class
        end

        if !@trace.nil?
          field_defn.trace = @trace
        end

        if @relay_node_field
          field_defn.relay_node_field = @relay_node_field
        end

        if @relay_nodes_field
          field_defn.relay_nodes_field = @relay_nodes_field
        end

        if @legacy_edge_class
          field_defn.edge_class = @legacy_edge_class
        end

        field_defn.resolve = self.method(:resolve_field)
        field_defn.connection = connection?
        field_defn.connection_max_page_size = max_page_size
        field_defn.introspection = @introspection
        field_defn.complexity = @complexity
        field_defn.subscription_scope = @subscription_scope
        field_defn.ast_node = ast_node

        arguments.each do |name, defn|
          arg_graphql = defn.to_graphql
          field_defn.arguments[arg_graphql.name] = arg_graphql
        end

        # Support a passed-in proc, one way or another
        @resolve_proc = if @resolve
          @resolve
        elsif @function
          @function
        elsif @field
          @field.resolve_proc
        end

        # Ok, `self` isn't a class, but this is for consistency with the classes
        field_defn.metadata[:type_class] = self
        field_defn.arguments_class = GraphQL::Query::Arguments.construct_arguments_class(field_defn)
        field_defn
      end

      class MissingReturnTypeError < GraphQL::Error; end
      attr_writer :type

      def type
        @type ||= if @function
          Member::BuildType.parse_type(@function.type, null: false)
        elsif @field
          Member::BuildType.parse_type(@field.type, null: false)
        elsif @return_type_expr.nil?
          # Not enough info to determine type
          message = "Can't determine the return type for #{self.path}"
          if @resolver_class
            message += " (it has `resolver: #{@resolver_class}`, consider configuration a `type ...` for that class)"
          end
          raise MissingReturnTypeError, message
        else
          Member::BuildType.parse_type(@return_type_expr, null: @return_type_null)
        end
      rescue GraphQL::Schema::InvalidDocumentError, MissingReturnTypeError => err
        # Let this propagate up
        raise err
      rescue StandardError => err
        raise MissingReturnTypeError, "Failed to build return type for #{@owner.graphql_name}.#{name} from #{@return_type_expr.inspect}: (#{err.class}) #{err.message}", err.backtrace
      end

      def visible?(context)
        if @resolver_class
          @resolver_class.visible?(context)
        else
          true
        end
      end

      def accessible?(context)
        if @resolver_class
          @resolver_class.accessible?(context)
        else
          true
        end
      end

      def authorized?(object, args, context)
        if @resolver_class
          # The resolver will check itself during `resolve()`
          @resolver_class.authorized?(object, context)
        else
          if (arg_values = context[:current_arguments])
            # ^^ that's provided by the interpreter at runtime, and includes info about whether the default value was used or not.
            using_arg_values = true
            arg_values = arg_values.argument_values
          else
            arg_values = args
            using_arg_values = false
          end
          # Faster than `.any?`
<<<<<<< HEAD
          arguments(context).each_value do |arg|
            if args.key?(arg.keyword) && !arg.authorized?(object, args[arg.keyword], context)
              return false
=======
          arguments.each_value do |arg|
            arg_key = arg.keyword
            if arg_values.key?(arg_key)
              arg_value = arg_values[arg_key]
              if using_arg_values
                if arg_value.default_used?
                  # pass -- no auth required for default used
                  next
                else
                  application_arg_value = arg_value.value
                  if application_arg_value.is_a?(GraphQL::Execution::Interpreter::Arguments)
                    application_arg_value.keyword_arguments
                  end
                end
              else
                application_arg_value = arg_value
              end

              if !arg.authorized?(object, application_arg_value, context)
                return false
              end
>>>>>>> 47ef0ec3
            end
          end
          true
        end
      end

      # Implement {GraphQL::Field}'s resolve API.
      #
      # Eventually, we might hook up field instances to execution in another way. TBD.
      # @see #resolve for how the interpreter hooks up to it
      def resolve_field(obj, args, ctx)
        ctx.schema.after_lazy(obj) do |after_obj|
          # First, apply auth ...
          query_ctx = ctx.query.context
          # Some legacy fields can have `nil` here, not exactly sure why.
          # @see https://github.com/rmosolgo/graphql-ruby/issues/1990 before removing
          inner_obj = after_obj && after_obj.object
          ctx.schema.after_lazy(to_ruby_args(after_obj, args, ctx)) do |ruby_args|
            if authorized?(inner_obj, ruby_args, query_ctx)
              # Then if it passed, resolve the field
              if @resolve_proc
                # Might be nil, still want to call the func in that case
                with_extensions(inner_obj, ruby_args, query_ctx) do |extended_obj, extended_args|
                  # Pass the GraphQL args here for compatibility:
                  @resolve_proc.call(extended_obj, args, ctx)
                end
              else
                public_send_field(after_obj, ruby_args, query_ctx)
              end
            else
              err = GraphQL::UnauthorizedFieldError.new(object: inner_obj, type: obj.class, context: ctx, field: self)
              query_ctx.schema.unauthorized_field(err)
            end
          end
        end
      end

      # This method is called by the interpreter for each field.
      # You can extend it in your base field classes.
      # @param object [GraphQL::Schema::Object] An instance of some type class, wrapping an application object
      # @param args [Hash] A symbol-keyed hash of Ruby keyword arguments. (Empty if no args)
      # @param ctx [GraphQL::Query::Context]
      def resolve(object, args, ctx)
        if @resolve_proc
          raise "Can't run resolve proc for #{path} when using GraphQL::Execution::Interpreter"
        end
        begin
          # Unwrap the GraphQL object to get the application object.
          application_object = object.object

          Schema::Validator.validate!(validators, application_object, ctx, args)

          ctx.schema.after_lazy(self.authorized?(application_object, args, ctx)) do |is_authorized|
            if is_authorized
              public_send_field(object, args, ctx)
            else
              raise GraphQL::UnauthorizedFieldError.new(object: application_object, type: object.class, context: ctx, field: self)
            end
          end
        rescue GraphQL::UnauthorizedFieldError => err
          err.field ||= self
          ctx.schema.unauthorized_field(err)
        rescue GraphQL::UnauthorizedError => err
          ctx.schema.unauthorized_object(err)
        end
      rescue GraphQL::ExecutionError => err
        err
      end

      # @param ctx [GraphQL::Query::Context::FieldResolutionContext]
      def fetch_extra(extra_name, ctx)
        if extra_name != :path && extra_name != :ast_node && respond_to?(extra_name)
          self.public_send(extra_name)
        elsif ctx.respond_to?(extra_name)
          ctx.public_send(extra_name)
        else
          raise GraphQL::RequiredImplementationMissingError, "Unknown field extra for #{self.path}: #{extra_name.inspect}"
        end
      end

      private

      NO_ARGS = {}.freeze

      # Convert a GraphQL arguments instance into a Ruby-style hash.
      #
      # @param obj [GraphQL::Schema::Object] The object where this field is being resolved
      # @param graphql_args [GraphQL::Query::Arguments]
      # @param field_ctx [GraphQL::Query::Context::FieldResolutionContext]
      # @return [Hash<Symbol => Any>]
      def to_ruby_args(obj, graphql_args, field_ctx)
        if graphql_args.any? || @extras.any?
          # Splat the GraphQL::Arguments to Ruby keyword arguments
          ruby_kwargs = graphql_args.to_kwargs
          maybe_lazies = []
          # Apply any `prepare` methods. Not great code organization, can this go somewhere better?
          arguments.each do |name, arg_defn|
            ruby_kwargs_key = arg_defn.keyword

            if ruby_kwargs.key?(ruby_kwargs_key)
              loads = arg_defn.loads
              value = ruby_kwargs[ruby_kwargs_key]
              loaded_value = if loads && !arg_defn.from_resolver?
                if arg_defn.type.list?
                  loaded_values = value.map { |val| load_application_object(arg_defn, loads, val, field_ctx.query.context) }
                  field_ctx.schema.after_any_lazies(loaded_values) { |result| result }
                else
                  load_application_object(arg_defn, loads, value, field_ctx.query.context)
                end
              elsif arg_defn.type.list? && value.is_a?(Array)
                field_ctx.schema.after_any_lazies(value, &:itself)
              else
                value
              end

              maybe_lazies << field_ctx.schema.after_lazy(loaded_value) do |loaded_value|
                prepared_value = if arg_defn.prepare
                  arg_defn.prepare_value(obj, loaded_value)
                else
                  loaded_value
                end

                ruby_kwargs[ruby_kwargs_key] = prepared_value
              end
            end
          end

          @extras.each do |extra_arg|
            ruby_kwargs[extra_arg] = fetch_extra(extra_arg, field_ctx)
          end

          field_ctx.schema.after_any_lazies(maybe_lazies) do
            ruby_kwargs
          end
        else
          NO_ARGS
        end
      end

      def public_send_field(unextended_obj, unextended_ruby_kwargs, query_ctx)
        with_extensions(unextended_obj, unextended_ruby_kwargs, query_ctx) do |obj, ruby_kwargs|
          if @resolver_class
            if obj.is_a?(GraphQL::Schema::Object)
              obj = obj.object
            end
            obj = @resolver_class.new(object: obj, context: query_ctx, field: self)
          end

          # Find a way to resolve this field, checking:
          #
          # - A method on the type instance;
          # - Hash keys, if the wrapped object is a hash;
          # - A method on the wrapped object;
          # - Or, raise not implemented.
          #
          if obj.respond_to?(@resolver_method)
            # Call the method with kwargs, if there are any
            if ruby_kwargs.any?
              obj.public_send(@resolver_method, **ruby_kwargs)
            else
              obj.public_send(@resolver_method)
            end
          elsif obj.object.is_a?(Hash)
            inner_object = obj.object
            if inner_object.key?(@method_sym)
              inner_object[@method_sym]
            else
              inner_object[@method_str]
            end
          elsif obj.object.respond_to?(@method_sym)
            if ruby_kwargs.any?
              obj.object.public_send(@method_sym, **ruby_kwargs)
            else
              obj.object.public_send(@method_sym)
            end
          else
            raise <<-ERR
          Failed to implement #{@owner.graphql_name}.#{@name}, tried:

          - `#{obj.class}##{@resolver_method}`, which did not exist
          - `#{obj.object.class}##{@method_sym}`, which did not exist
          - Looking up hash key `#{@method_sym.inspect}` or `#{@method_str.inspect}` on `#{obj.object}`, but it wasn't a Hash

          To implement this field, define one of the methods above (and check for typos)
          ERR
          end
        end
      end

      # Wrap execution with hooks.
      # Written iteratively to avoid big stack traces.
      # @return [Object] Whatever the
      def with_extensions(obj, args, ctx)
        if @extensions.empty?
          yield(obj, args)
        else
          # This is a hack to get the _last_ value for extended obj and args,
          # in case one of the extensions doesn't `yield`.
          # (There's another implementation that uses multiple-return, but I'm wary of the perf cost of the extra arrays)
          extended = { args: args, obj: obj, memos: nil }
          value = run_extensions_before_resolve(obj, args, ctx, extended) do |obj, args|
            yield(obj, args)
          end

          extended_obj = extended[:obj]
          extended_args = extended[:args]
          memos = extended[:memos] || EMPTY_HASH

          ctx.schema.after_lazy(value) do |resolved_value|
            idx = 0
            @extensions.each do |ext|
              memo = memos[idx]
              # TODO after_lazy?
              resolved_value = ext.after_resolve(object: extended_obj, arguments: extended_args, context: ctx, value: resolved_value, memo: memo)
              idx += 1
            end
            resolved_value
          end
        end
      end

      def run_extensions_before_resolve(obj, args, ctx, extended, idx: 0)
        extension = @extensions[idx]
        if extension
          extension.resolve(object: obj, arguments: args, context: ctx) do |extended_obj, extended_args, memo|
            if memo
              memos = extended[:memos] ||= {}
              memos[idx] = memo
            end
            extended[:obj] = extended_obj
            extended[:args] = extended_args
            run_extensions_before_resolve(extended_obj, extended_args, ctx, extended, idx: idx + 1) { |o, a| yield(o, a) }
          end
        else
          yield(obj, args)
        end
      end
    end
  end
end<|MERGE_RESOLUTION|>--- conflicted
+++ resolved
@@ -626,12 +626,7 @@
             using_arg_values = false
           end
           # Faster than `.any?`
-<<<<<<< HEAD
           arguments(context).each_value do |arg|
-            if args.key?(arg.keyword) && !arg.authorized?(object, args[arg.keyword], context)
-              return false
-=======
-          arguments.each_value do |arg|
             arg_key = arg.keyword
             if arg_values.key?(arg_key)
               arg_value = arg_values[arg_key]
@@ -652,7 +647,6 @@
               if !arg.authorized?(object, application_arg_value, context)
                 return false
               end
->>>>>>> 47ef0ec3
             end
           end
           true
