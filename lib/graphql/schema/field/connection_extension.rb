# frozen_string_literal: true

module GraphQL
  class Schema
    class Field
      class ConnectionExtension < GraphQL::Schema::FieldExtension
        def apply
          field.argument :after, "String", "Returns the elements in the list that come after the specified cursor.", required: false
          field.argument :before, "String", "Returns the elements in the list that come before the specified cursor.", required: false
          field.argument :first, "Int", "Returns the first _n_ elements from the list.", required: false
          field.argument :last, "Int", "Returns the last _n_ elements from the list.", required: false
        end

        # Remove pagination args before passing it to a user method
        def resolve(object:, arguments:, context:)
          next_args = arguments.dup
          next_args.delete(:first)
          next_args.delete(:last)
          next_args.delete(:before)
          next_args.delete(:after)
          yield(object, next_args, arguments)
        end

        def after_resolve(value:, object:, arguments:, context:, memo:)
          original_arguments = memo
          # rename some inputs to avoid conflicts inside the block
          maybe_lazy = value
          value = nil
          context.schema.after_lazy(maybe_lazy) do |resolved_value|
            value = resolved_value
            if value.is_a? GraphQL::ExecutionError
              # This isn't even going to work because context doesn't have ast_node anymore
              context.add_error(value)
              nil
            elsif value.nil?
              nil
            elsif value.is_a?(GraphQL::Pagination::Connection)
              # update the connection with some things that may not have been provided
              value.context ||= context
              value.parent ||= object.object
<<<<<<< HEAD
              value.first_value ||= arguments[:first]
              value.after_value ||= arguments[:after]
              value.last_value ||= arguments[:last]
              value.before_value ||= arguments[:before]
              value.field ||= field
=======
              value.first_value ||= original_arguments[:first]
              value.after_value ||= original_arguments[:after]
              value.last_value ||= original_arguments[:last]
              value.before_value ||= original_arguments[:before]
>>>>>>> bb11c050
              if field.has_max_page_size? && !value.has_max_page_size_override?
                value.max_page_size = field.max_page_size
              end
              if context.schema.new_connections? && (custom_t = context.schema.connections.edge_class_for_field(@field))
                value.edge_class = custom_t
              end
              value
            elsif context.schema.new_connections?
              wrappers = context.namespace(:connections)[:all_wrappers] ||= context.schema.connections.all_wrappers
              context.schema.connections.wrap(field, object.object, value, original_arguments, context, wrappers: wrappers)
            else
              if object.is_a?(GraphQL::Schema::Object)
                object = object.object
              end
              connection_class = GraphQL::Relay::BaseConnection.connection_for_nodes(value)
              connection_class.new(
                value,
                original_arguments,
                field: field,
                max_page_size: field.max_page_size,
                parent: object,
                context: context,
              )
            end
          end
        end
      end
    end
  end
end<|MERGE_RESOLUTION|>--- conflicted
+++ resolved
@@ -38,18 +38,11 @@
               # update the connection with some things that may not have been provided
               value.context ||= context
               value.parent ||= object.object
-<<<<<<< HEAD
-              value.first_value ||= arguments[:first]
-              value.after_value ||= arguments[:after]
-              value.last_value ||= arguments[:last]
-              value.before_value ||= arguments[:before]
-              value.field ||= field
-=======
               value.first_value ||= original_arguments[:first]
               value.after_value ||= original_arguments[:after]
               value.last_value ||= original_arguments[:last]
               value.before_value ||= original_arguments[:before]
->>>>>>> bb11c050
+              value.field ||= field
               if field.has_max_page_size? && !value.has_max_page_size_override?
                 value.max_page_size = field.max_page_size
               end
